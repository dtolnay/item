// Copyright 2018 Syn Developers
//
// Licensed under the Apache License, Version 2.0 <LICENSE-APACHE or
// http://www.apache.org/licenses/LICENSE-2.0> or the MIT license
// <LICENSE-MIT or http://opensource.org/licenses/MIT>, at your
// option. This file may not be copied, modified, or distributed
// except according to those terms.

//! Syn is a parsing library for parsing a stream of Rust tokens into a syntax
//! tree of Rust source code.
//!
//! Currently this library is geared toward the [custom derive] use case but
//! contains some APIs that may be useful for Rust procedural macros more
//! generally.
//!
//! [custom derive]: https://github.com/rust-lang/rfcs/blob/master/text/1681-macros-1.1.md
//!
//! - **Data structures** — Syn provides a complete syntax tree that can
//!   represent any valid Rust source code. The syntax tree is rooted at
//!   [`syn::File`] which represents a full source file, but there are other
//!   entry points that may be useful to procedural macros including
//!   [`syn::Item`], [`syn::Expr`] and [`syn::Type`].
//!
//! - **Custom derives** — Of particular interest to custom derives is
//!   [`syn::DeriveInput`] which is any of the three legal input items to a
//!   derive macro. An example below shows using this type in a library that can
//!   derive implementations of a trait of your own.
//!
//! - **Parser combinators** — Parsing in Syn is built on a suite of public
//!   parser combinator macros that you can use for parsing any token-based
//!   syntax you dream up within a `functionlike!(...)` procedural macro. Every
//!   syntax tree node defined by Syn is individually parsable and may be used
//!   as a building block for custom syntaxes, or you may do it all yourself
//!   working from the most primitive tokens.
//!
//! - **Location information** — Every token parsed by Syn is associated with a
//!   `Span` that tracks line and column information back to the source of that
//!   token. These spans allow a procedural macro to display detailed error
//!   messages pointing to all the right places in the user's code. There is an
//!   example of this below.
//!
//! - **Feature flags** — Functionality is aggressively feature gated so your
//!   procedural macros enable only what they need, and do not pay in compile
//!   time for all the rest.
//!
//! [`syn::File`]: struct.File.html
//! [`syn::Item`]: enum.Item.html
//! [`syn::Expr`]: enum.Expr.html
//! [`syn::Type`]: enum.Type.html
//! [`syn::DeriveInput`]: struct.DeriveInput.html
//!
//! *Version requirement: Syn supports any compiler version back to Rust's very
//! first support for procedural macros in Rust 1.15.0. Some features especially
//! around error reporting are only available in newer compilers or on the
//! nightly channel.*
//!
//! ## Example of a custom derive
//!
//! The canonical custom derive using Syn looks like this. We write an ordinary
//! Rust function tagged with a `proc_macro_derive` attribute and the name of
//! the trait we are deriving. Any time that derive appears in the user's code,
//! the Rust compiler passes their data structure as tokens into our macro. We
//! get to execute arbitrary Rust code to figure out what to do with those
//! tokens, then hand some tokens back to the compiler to compile into the
//! user's crate.
//!
//! [`TokenStream`]: https://doc.rust-lang.org/proc_macro/struct.TokenStream.html
//!
//! ```toml
//! [dependencies]
//! syn = "0.12"
//! quote = "0.4"
//!
//! [lib]
//! proc-macro = true
//! ```
//!
//! ```rust
//! extern crate proc_macro;
//! extern crate syn;
//!
//! #[macro_use]
//! extern crate quote;
//!
//! use proc_macro::TokenStream;
//! use syn::DeriveInput;
//!
//! # const IGNORE_TOKENS: &str = stringify! {
//! #[proc_macro_derive(MyMacro)]
//! # };
//! pub fn my_macro(input: TokenStream) -> TokenStream {
//!     // Parse the input tokens into a syntax tree
//!     let input: DeriveInput = syn::parse(input).unwrap();
//!
//!     // Build the output, possibly using quasi-quotation
//!     let expanded = quote! {
//!         // ...
//!     };
//!
//!     // Hand the output tokens back to the compiler
//!     expanded.into()
//! }
//! #
//! # fn main() {}
//! ```
//!
//! The [`heapsize`] example directory shows a complete working Macros 1.1
//! implementation of a custom derive. It works on any Rust compiler \>=1.15.0.
//! The example derives a `HeapSize` trait which computes an estimate of the
//! amount of heap memory owned by a value.
//!
//! [`heapsize`]: https://github.com/dtolnay/syn/tree/master/examples/heapsize
//!
//! ```rust
//! pub trait HeapSize {
//!     /// Total number of bytes of heap memory owned by `self`.
//!     fn heap_size_of_children(&self) -> usize;
//! }
//! ```
//!
//! The custom derive allows users to write `#[derive(HeapSize)]` on data
//! structures in their program.
//!
//! ```rust
//! # const IGNORE_TOKENS: &str = stringify! {
//! #[derive(HeapSize)]
//! # };
//! struct Demo<'a, T: ?Sized> {
//!     a: Box<T>,
//!     b: u8,
//!     c: &'a str,
//!     d: String,
//! }
//! ```
//!
//! ## Spans and error reporting
//!
//! The [`heapsize2`] example directory is an extension of the `heapsize`
//! example that demonstrates some of the hygiene and error reporting properties
//! of Macros 2.0. This example currently requires a nightly Rust compiler
//! \>=1.24.0-nightly but we are working to stabilize all of the APIs involved.
//!
//! [`heapsize2`]: https://github.com/dtolnay/syn/tree/master/examples/heapsize2
//!
//! The token-based procedural macro API provides great control over where the
//! compiler's error messages are displayed in user code. Consider the error the
//! user sees if one of their field types does not implement `HeapSize`.
//!
//! ```rust
//! # const IGNORE_TOKENS: &str = stringify! {
//! #[derive(HeapSize)]
//! # };
//! struct Broken {
//!     ok: String,
//!     bad: std::thread::Thread,
//! }
//! ```
//!
//! In the Macros 1.1 string-based procedural macro world, the resulting error
//! would point unhelpfully to the invocation of the derive macro and not to the
//! actual problematic field.
//!
//! ```text
//! error[E0599]: no method named `heap_size_of_children` found for type `std::thread::Thread` in the current scope
//!  --> src/main.rs:4:10
//!   |
//! 4 | #[derive(HeapSize)]
//!   |          ^^^^^^^^
//! ```
//!
//! By tracking span information all the way through the expansion of a
//! procedural macro as shown in the `heapsize2` example, token-based macros in
//! Syn are able to trigger errors that directly pinpoint the source of the
//! problem.
//!
//! ```text
//! error[E0277]: the trait bound `std::thread::Thread: HeapSize` is not satisfied
//!  --> src/main.rs:7:5
//!   |
//! 7 |     bad: std::thread::Thread,
//!   |     ^^^^^^^^^^^^^^^^^^^^^^^^ the trait `HeapSize` is not implemented for `Thread`
//! ```
//!
//! ## Parsing a custom syntax using combinators
//!
//! The [`lazy-static`] example directory shows the implementation of a
//! `functionlike!(...)` procedural macro in which the input tokens are parsed
//! using [`nom`]-style parser combinators.
//!
//! [`lazy-static`]: https://github.com/dtolnay/syn/tree/master/examples/lazy-static
//! [`nom`]: https://github.com/Geal/nom
//!
//! The example reimplements the popular `lazy_static` crate from crates.io as a
//! procedural macro.
//!
//! ```
//! # macro_rules! lazy_static {
//! #     ($($tt:tt)*) => {}
//! # }
//! #
//! lazy_static! {
//!     static ref USERNAME: Regex = Regex::new("^[a-z0-9_-]{3,16}$").unwrap();
//! }
//! ```
//!
//! The implementation shows how to trigger custom warnings and error messages
//! on the macro input.
//!
//! ```text
//! warning: come on, pick a more creative name
//!   --> src/main.rs:10:16
//!    |
//! 10 |     static ref FOO: String = "lazy_static".to_owned();
//!    |                ^^^
//! ```
//!
//! ## Debugging
//!
//! When developing a procedural macro it can be helpful to look at what the
//! generated code looks like. Use `cargo rustc -- -Zunstable-options
//! --pretty=expanded` or the [`cargo expand`] subcommand.
//!
//! [`cargo expand`]: https://github.com/dtolnay/cargo-expand
//!
//! To show the expanded code for some crate that uses your procedural macro,
//! run `cargo expand` from that crate. To show the expanded code for one of
//! your own test cases, run `cargo expand --test the_test_case` where the last
//! argument is the name of the test file without the `.rs` extension.
//!
//! This write-up by Brandon W Maister discusses debugging in more detail:
//! [Debugging Rust's new Custom Derive system][debugging].
//!
//! [debugging]: https://quodlibetor.github.io/posts/debugging-rusts-new-custom-derive-system/
//!
//! ## Optional features
//!
//! Syn puts a lot of functionality behind optional features in order to
//! optimize compile time for the most common use cases. The following features
//! are available.
//!
//! - **`derive`** *(enabled by default)* — Data structures for representing the
//!   possible input to a custom derive, including structs and enums and types.
//! - **`full`** — Data structures for representing the syntax tree of all valid
//!   Rust source code, including items and expressions.
//! - **`parsing`** *(enabled by default)* — Ability to parse input tokens into
//!   a syntax tree node of a chosen type.
//! - **`printing`** *(enabled by default)* — Ability to print a syntax tree
//!   node as tokens of Rust source code.
//! - **`visit`** — Trait for traversing a syntax tree.
//! - **`visit-mut`** — Trait for traversing and mutating in place a syntax
//!   tree.
//! - **`fold`** — Trait for transforming an owned syntax tree.
//! - **`clone-impls`** *(enabled by default)* — Clone impls for all syntax tree
//!   types.
//! - **`extra-traits`** — Debug, Eq, PartialEq, Hash impls for all syntax tree
//!   types.

// Syn types in rustdoc of other crates get linked to here.
#![doc(html_root_url = "https://docs.rs/syn/0.12.4")]
#![cfg_attr(feature = "cargo-clippy",
            allow(const_static_lifetime, doc_markdown, large_enum_variant, match_bool,
                  redundant_closure, needless_pass_by_value))]

extern crate proc_macro2;
extern crate proc_macro;
extern crate unicode_xid;

#[cfg(feature = "printing")]
extern crate quote;

#[cfg(feature = "parsing")]
#[macro_use]
#[doc(hidden)]
pub mod parsers;

#[macro_use]
mod macros;

#[macro_use]
pub mod token;

#[cfg(any(feature = "full", feature = "derive"))]
mod attr;
#[cfg(any(feature = "full", feature = "derive"))]
pub use attr::{AttrStyle, Attribute, Meta, MetaList, MetaNameValue, NestedMeta};

#[cfg(any(feature = "full", feature = "derive"))]
mod data;
#[cfg(any(feature = "full", feature = "derive"))]
pub use data::{Field, Fields, FieldsNamed, FieldsUnnamed, Variant, VisCrate, VisPublic,
               VisRestricted, Visibility};

#[cfg(any(feature = "full", feature = "derive"))]
mod expr;
#[cfg(any(feature = "full", feature = "derive"))]
pub use expr::{Expr, ExprAddrOf, ExprArray, ExprAssign, ExprAssignOp, ExprBinary, ExprBlock,
               ExprBox, ExprBreak, ExprCall, ExprCast, ExprCatch, ExprClosure, ExprContinue,
               ExprField, ExprForLoop, ExprGroup, ExprIf, ExprIfLet, ExprInPlace, ExprIndex,
               ExprLit, ExprLoop, ExprMacro, ExprMatch, ExprMethodCall, ExprParen, ExprPath,
               ExprRange, ExprRepeat, ExprReturn, ExprStruct, ExprTry, ExprTuple, ExprType,
               ExprUnary, ExprUnsafe, ExprVerbatim, ExprWhile, ExprWhileLet, ExprYield, Index,
               Member};

#[cfg(feature = "full")]
pub use expr::{Arm, Block, FieldPat, FieldValue, GenericMethodArgument, Label, Local,
               MethodTurbofish, Pat, PatBox, PatIdent, PatLit, PatMacro, PatPath, PatRange,
               PatRef, PatSlice, PatStruct, PatTuple, PatTupleStruct, PatVerbatim, PatWild,
               RangeLimits, Stmt};

#[cfg(any(feature = "full", feature = "derive"))]
mod generics;
#[cfg(any(feature = "full", feature = "derive"))]
pub use generics::{BoundLifetimes, ConstParam, GenericParam, Generics, LifetimeDef, PredicateEq,
                   PredicateLifetime, PredicateType, TraitBound, TraitBoundModifier, TypeParam,
                   TypeParamBound, WhereClause, WherePredicate};
#[cfg(all(any(feature = "full", feature = "derive"), feature = "printing"))]
pub use generics::{ImplGenerics, Turbofish, TypeGenerics};

mod ident;
pub use ident::Ident;

#[cfg(feature = "full")]
mod item;
#[cfg(feature = "full")]
pub use item::{ArgCaptured, ArgSelf, ArgSelfRef, FnArg, FnDecl, ForeignItem, ForeignItemFn,
               ForeignItemStatic, ForeignItemType, ForeignItemVerbatim, ImplItem, ImplItemConst,
               ImplItemMacro, ImplItemMethod, ImplItemType, ImplItemVerbatim, Item, ItemConst,
               ItemEnum, ItemExternCrate, ItemFn, ItemForeignMod, ItemImpl, ItemMacro, ItemMacro2,
               ItemMod, ItemStatic, ItemStruct, ItemTrait, ItemType, ItemUnion, ItemUse,
               ItemVerbatim, MethodSig, TraitItem, TraitItemConst, TraitItemMacro,
               TraitItemMethod, TraitItemType, TraitItemVerbatim, UseGlob, UseList, UsePath,
               UseTree};

#[cfg(feature = "full")]
mod file;
#[cfg(feature = "full")]
pub use file::File;

#[cfg(any(feature = "full", feature = "derive"))]
mod lifetime;
#[cfg(any(feature = "full", feature = "derive"))]
pub use lifetime::Lifetime;

#[cfg(any(feature = "full", feature = "derive"))]
mod lit;
#[cfg(any(feature = "full", feature = "derive"))]
pub use lit::{FloatSuffix, IntSuffix, Lit, LitBool, LitByte, LitByteStr, LitChar, LitFloat,
              LitInt, LitStr, LitVerbatim, StrStyle};

#[cfg(any(feature = "full", feature = "derive"))]
mod mac;
#[cfg(any(feature = "full", feature = "derive"))]
pub use mac::{Macro, MacroDelimiter};

#[cfg(any(feature = "full", feature = "derive"))]
mod derive;
#[cfg(feature = "derive")]
pub use derive::{Data, DataEnum, DataStruct, DataUnion, DeriveInput};

#[cfg(any(feature = "full", feature = "derive"))]
mod op;
#[cfg(any(feature = "full", feature = "derive"))]
pub use op::{BinOp, UnOp};

#[cfg(any(feature = "full", feature = "derive"))]
mod ty;
#[cfg(any(feature = "full", feature = "derive"))]
pub use ty::{Abi, BareFnArg, BareFnArgName, ReturnType, Type, TypeArray, TypeBareFn, TypeGroup,
             TypeImplTrait, TypeInfer, TypeMacro, TypeNever, TypeParen, TypePath, TypePtr,
             TypeReference, TypeSlice, TypeTraitObject, TypeTuple, TypeVerbatim};

#[cfg(any(feature = "full", feature = "derive"))]
mod path;
#[cfg(any(feature = "full", feature = "derive"))]
pub use path::{AngleBracketedGenericArguments, Binding, GenericArgument,
               ParenthesizedGenericArguments, Path, PathArguments, PathSegment, QSelf};
#[cfg(all(any(feature = "full", feature = "derive"), feature = "printing"))]
pub use path::PathTokens;

#[cfg(feature = "parsing")]
pub mod buffer;
#[cfg(feature = "parsing")]
pub mod synom;
pub mod punctuated;
#[cfg(any(feature = "full", feature = "derive"))]
mod tt;

// Not public API except the `parse_quote!` macro.
#[cfg(all(feature = "parsing", feature = "printing"))]
#[doc(hidden)]
pub mod parse_quote;

#[cfg(all(feature = "parsing", feature = "printing"))]
pub mod spanned;

mod gen {
    /// Syntax tree traversal to walk a shared borrow of a syntax tree.
    ///
    /// Each method of the [`Visit`] trait is a hook that can be overridden to
    /// customize the behavior when visiting the corresponding type of node. By
    /// default, every method recursively visits the substructure of the input
    /// by invoking the right visitor method of each of its fields.
    ///
    /// [`Visit`]: trait.Visit.html
    ///
    /// ```rust
    /// # use syn::{Attribute, BinOp, Expr, ExprBinary};
    /// #
    /// pub trait Visit<'ast> {
    ///     /* ... */
    ///
    ///     fn visit_expr_binary(&mut self, node: &'ast ExprBinary) {
    ///         for attr in &node.attrs {
    ///             self.visit_attribute(attr);
    ///         }
    ///         self.visit_expr(&*node.left);
    ///         self.visit_bin_op(&node.op);
    ///         self.visit_expr(&*node.right);
    ///     }
    ///
    ///     /* ... */
    ///     # fn visit_attribute(&mut self, node: &'ast Attribute);
    ///     # fn visit_expr(&mut self, node: &'ast Expr);
    ///     # fn visit_bin_op(&mut self, node: &'ast BinOp);
    /// }
    /// ```
    ///
    /// *This module is available if Syn is built with the `"visit"` feature.*
    #[cfg(feature = "visit")]
    pub mod visit;


    /// Syntax tree traversal to mutate an exclusive borrow of a syntax tree in
    /// place.
    ///
    /// Each method of the [`VisitMut`] trait is a hook that can be overridden
    /// to customize the behavior when mutating the corresponding type of node.
    /// By default, every method recursively visits the substructure of the
    /// input by invoking the right visitor method of each of its fields.
    ///
    /// [`VisitMut`]: trait.VisitMut.html
    ///
    /// ```rust
    /// # use syn::{Attribute, BinOp, Expr, ExprBinary};
    /// #
    /// pub trait VisitMut {
    ///     /* ... */
    ///
    ///     fn visit_expr_binary_mut(&mut self, node: &mut ExprBinary) {
    ///         for attr in &mut node.attrs {
    ///             self.visit_attribute_mut(attr);
    ///         }
    ///         self.visit_expr_mut(&mut *node.left);
    ///         self.visit_bin_op_mut(&mut node.op);
    ///         self.visit_expr_mut(&mut *node.right);
    ///     }
    ///
    ///     /* ... */
    ///     # fn visit_attribute_mut(&mut self, node: &mut Attribute);
    ///     # fn visit_expr_mut(&mut self, node: &mut Expr);
    ///     # fn visit_bin_op_mut(&mut self, node: &mut BinOp);
    /// }
    /// ```
    ///
    /// *This module is available if Syn is built with the `"visit-mut"`
    /// feature.*
    #[cfg(feature = "visit-mut")]
    pub mod visit_mut;

    /// Syntax tree traversal to transform the nodes of an owned syntax tree.
    ///
    /// Each method of the [`Fold`] trait is a hook that can be overridden to
    /// customize the behavior when transforming the corresponding type of node.
    /// By default, every method recursively visits the substructure of the
    /// input by invoking the right visitor method of each of its fields.
    ///
    /// [`Fold`]: trait.Fold.html
    ///
    /// ```rust
    /// # use syn::{Attribute, BinOp, Expr, ExprBinary};
    /// #
    /// pub trait Fold {
    ///     /* ... */
    ///
    ///     fn fold_expr_binary(&mut self, node: ExprBinary) -> ExprBinary {
    ///         ExprBinary {
    ///             attrs: node.attrs
    ///                        .into_iter()
    ///                        .map(|attr| self.fold_attribute(attr))
    ///                        .collect(),
    ///             left: Box::new(self.fold_expr(*node.left)),
    ///             op: self.fold_bin_op(node.op),
    ///             right: Box::new(self.fold_expr(*node.right)),
    ///         }
    ///     }
    ///
    ///     /* ... */
    ///     # fn fold_attribute(&mut self, node: Attribute) -> Attribute;
    ///     # fn fold_expr(&mut self, node: Expr) -> Expr;
    ///     # fn fold_bin_op(&mut self, node: BinOp) -> BinOp;
    /// }
    /// ```
    ///
    /// *This module is available if Syn is built with the `"fold"` feature.*
    #[cfg(feature = "fold")]
    pub mod fold;

    #[cfg(any(feature = "full", feature = "derive"))]
    #[path = "../gen_helper.rs"]
    mod helper;
}
pub use gen::*;

////////////////////////////////////////////////////////////////////////////////

#[cfg(feature = "parsing")]
use synom::{Synom, Parser};

#[cfg(feature = "parsing")]
mod error;
#[cfg(feature = "parsing")]
use error::ParseError;

<<<<<<< HEAD
use synom::span::FromSpan;

/// Parse tokens of source code into the chosen syn data type.
=======
// Not public API.
#[cfg(feature = "parsing")]
#[doc(hidden)]
pub use error::parse_error;

/// Parse tokens of source code into the chosen syntax tree node.
>>>>>>> 96c6fbe2
///
/// This is preferred over parsing a string because tokens are able to preserve
/// information about where in the user's code they were originally written (the
/// "span" of the token), possibly allowing the compiler to produce better error
/// messages.
///
/// This function parses a `proc_macro::TokenStream` which is the type used for
/// interop with the compiler in a procedural macro. To parse a
/// `proc_macro2::TokenStream`, use [`syn::parse2`] instead.
///
/// [`syn::parse2`]: fn.parse2.html
///
/// *This function is available if Syn is built with the `"parsing"` feature.*
///
/// # Examples
///
/// ```rust
/// extern crate proc_macro;
/// use proc_macro::TokenStream;
///
/// extern crate syn;
///
/// #[macro_use]
/// extern crate quote;
///
/// use syn::DeriveInput;
///
/// # const IGNORE_TOKENS: &str = stringify! {
/// #[proc_macro_derive(MyMacro)]
/// # };
/// pub fn my_macro(input: TokenStream) -> TokenStream {
///     // Parse the tokens into a syntax tree
///     let ast: DeriveInput = syn::parse(input).unwrap();
///
///     // Build the output, possibly using quasi-quotation
///     let expanded = quote! {
///         /* ... */
///     };
///
///     // Convert into a token stream and return it
///     expanded.into()
/// }
/// #
/// # fn main() {}
/// ```
#[cfg(feature = "parsing")]
pub fn parse<T>(tokens: proc_macro::TokenStream) -> Result<T, ParseError>
where
    T: Synom,
{
    parse2(tokens.into())
}

/// Parse a proc-macro2 token stream into the chosen syntax tree node.
///
/// This function parses a `proc_macro2::TokenStream` which is commonly useful
/// when the input comes from a node of the Syn syntax tree, for example the tts
/// of a [`Macro`] node. When in a procedural macro parsing the
/// `proc_macro::TokenStream` provided by the compiler, use [`syn::parse`]
/// instead.
///
/// [`Macro`]: struct.Macro.html
/// [`syn::parse`]: fn.parse.html
///
/// *This function is available if Syn is built with the `"parsing"` feature.*
#[cfg(feature = "parsing")]
pub fn parse2<T>(tokens: proc_macro2::TokenStream) -> Result<T, ParseError>
where
    T: Synom,
{
    let parser = T::parse;
    parser.parse2(tokens).map_err(|err| {
        match T::description() {
            Some(s) => ParseError::new(format!("failed to parse {}: {}", s, err)),
            None => err,
        }
    })
}

/// Parse a string of Rust code into the chosen syntax tree node.
///
/// *This function is available if Syn is built with the `"parsing"` feature.*
///
/// # Examples
///
/// ```rust
/// extern crate syn;
/// #
/// #
/// # type Result<T> = std::result::Result<T, Box<std::error::Error>>;
///
/// use syn::Expr;
///
/// fn run() -> Result<()> {
///     let code = "assert_eq!(u8::max_value(), 255)";
///     let expr = syn::parse_str::<Expr>(code)?;
///     println!("{:#?}", expr);
///     Ok(())
/// }
/// #
/// # fn main() { run().unwrap() }
/// ```
#[cfg(feature = "parsing")]
pub fn parse_str<T: Synom>(s: &str) -> Result<T, ParseError> {
    match s.parse() {
        Ok(tts) => parse2(tts),
        Err(_) => Err(ParseError::new("error while lexing input string")),
    }
}

// FIXME the name parse_file makes it sound like you might pass in a path to a
// file, rather than the content.
/// Parse the content of a file of Rust code.
///
/// This is different from `syn::parse_str::<File>(content)` in two ways:
///
/// - It discards a leading byte order mark `\u{FEFF}` if the file has one.
/// - It preserves the shebang line of the file, such as `#!/usr/bin/env rustx`.
///
/// If present, either of these would be an error using `from_str`.
///
/// *This function is available if Syn is built with the `"parsing"` feature.*
///
/// # Examples
///
/// ```rust,no_run
/// extern crate syn;
/// #
/// #
/// # type Result<T> = std::result::Result<T, Box<std::error::Error>>;
///
/// use std::fs::File;
/// use std::io::Read;
///
/// fn run() -> Result<()> {
///     let mut file = File::open("path/to/code.rs")?;
///     let mut content = String::new();
///     file.read_to_string(&mut content)?;
///
///     let ast = syn::parse_file(&content)?;
///     if let Some(shebang) = ast.shebang {
///         println!("{}", shebang);
///     }
///     println!("{} items", ast.items.len());
///
///     Ok(())
/// }
/// #
/// # fn main() { run().unwrap() }
/// ```
#[cfg(all(feature = "parsing", feature = "full"))]
pub fn parse_file(mut content: &str) -> Result<File, ParseError> {
    // Strip the BOM if it is present
    const BOM: &'static str = "\u{feff}";
    if content.starts_with(BOM) {
        content = &content[BOM.len()..];
    }

    let mut shebang = None;
    if content.starts_with("#!") && !content.starts_with("#![") {
        if let Some(idx) = content.find('\n') {
            shebang = Some(content[..idx].to_string());
            content = &content[idx..];
        } else {
            shebang = Some(content.to_string());
            content = "";
        }
    }

    let mut file: File = parse_str(content)?;
    file.shebang = shebang;
    Ok(file)
}

#[cfg(all(any(feature = "full", feature = "derive"), feature = "printing"))]
struct TokensOrDefault<'a, T: 'a>(&'a Option<T>);

#[cfg(all(any(feature = "full", feature = "derive"), feature = "printing"))]
impl<'a, T> quote::ToTokens for TokensOrDefault<'a, T>
where
    T: quote::ToTokens + Default,
{
    fn to_tokens(&self, tokens: &mut quote::Tokens) {
        match *self.0 {
            Some(ref t) => t.to_tokens(tokens),
            None => T::default().to_tokens(tokens),
        }
    }
}

pub trait SpanExt : Copy {
    /// Creates `T` from `self`.
    fn as_token<T: FromSpan>(self) -> T;

    fn new_ident<S: AsRef<str>>(self, sym: S) -> Ident;
}

impl SpanExt for Span {
    /// Creates `T` from `self`.
    fn as_token<T: FromSpan>(self) -> T {
        FromSpan::from_span(self)
    }

    fn new_ident<S: AsRef<str>>(self, sym: S) -> Ident {
        Ident::new(proc_macro2::Term::intern(sym.as_ref()), self)
    }
}

impl SpanExt for proc_macro2::Span {
    /// Creates `T` from `self`.
    fn as_token<T: FromSpan>(self) -> T {
        Span(self).as_token()
    }

    fn new_ident<S: AsRef<str>>(self, sym: S) -> Ident {
        Span(self).new_ident(sym)
    }
}<|MERGE_RESOLUTION|>--- conflicted
+++ resolved
@@ -521,18 +521,12 @@
 #[cfg(feature = "parsing")]
 use error::ParseError;
 
-<<<<<<< HEAD
-use synom::span::FromSpan;
-
-/// Parse tokens of source code into the chosen syn data type.
-=======
 // Not public API.
 #[cfg(feature = "parsing")]
 #[doc(hidden)]
 pub use error::parse_error;
 
 /// Parse tokens of source code into the chosen syntax tree node.
->>>>>>> 96c6fbe2
 ///
 /// This is preferred over parsing a string because tokens are able to preserve
 /// information about where in the user's code they were originally written (the
