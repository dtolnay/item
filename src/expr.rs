use super::*;
use delimited::Delimited;

ast_struct! {
    /// An expression.
    pub struct Expr {
        /// Type of the expression.
        pub node: ExprKind,

        /// Attributes tagged on the expression.
        pub attrs: Vec<Attribute>,
    }
}

impl From<ExprKind> for Expr {
    fn from(node: ExprKind) -> Expr {
        Expr {
            node: node,
            attrs: Vec::new(),
        }
    }
}

ast_enum_of_structs! {
    pub enum ExprKind {
        /// A `box x` expression.
        pub Box(ExprBox {
            pub expr: Box<Expr>,
            pub box_token: tokens::Box,
        }),

        /// E.g. 'place <- val'.
        pub InPlace(ExprInPlace {
            pub place: Box<Expr>,
            pub value: Box<Expr>,
            pub in_token: tokens::In,
        }),

        /// An array, e.g. `[a, b, c, d]`.
        pub Array(ExprArray {
            pub exprs: Delimited<Expr, tokens::Comma>,
            pub bracket_token: tokens::Bracket,
        }),

        /// A function call.
        pub Call(ExprCall {
            pub func: Box<Expr>,
            pub args: Delimited<Expr, tokens::Comma>,
            pub paren_token: tokens::Paren,
        }),

        /// A method call (`x.foo::<Bar, Baz>(a, b, c, d)`)
        ///
        /// The `Ident` is the identifier for the method name.
        /// The vector of `Ty`s are the ascripted type parameters for the method
        /// (within the angle brackets).
        ///
        /// Thus, `x.foo::<Bar, Baz>(a, b, c, d)` is represented as
        /// `ExprKind::MethodCall(foo, [Bar, Baz], [x, a, b, c, d])`.
        pub MethodCall(ExprMethodCall {
            pub expr: Box<Expr>,
            pub method: Ident,
            pub typarams: Delimited<Ty, tokens::Comma>,
            pub args: Delimited<Expr, tokens::Comma>,
            pub paren_token: tokens::Paren,
            pub dot_token: tokens::Dot,
            pub lt_token: Option<tokens::Lt>,
            pub colon2_token: Option<tokens::Colon2>,
            pub gt_token: Option<tokens::Gt>,
        }),

        /// A tuple, e.g. `(a, b, c, d)`.
        pub Tup(ExprTup {
            pub args: Delimited<Expr, tokens::Comma>,
            pub paren_token: tokens::Paren,
            pub lone_comma: Option<tokens::Comma>,
        }),

        /// A binary operation, e.g. `a + b`, `a * b`.
        pub Binary(ExprBinary {
            pub op: BinOp,
            pub left: Box<Expr>,
            pub right: Box<Expr>,
        }),

        /// A unary operation, e.g. `!x`, `*x`.
        pub Unary(ExprUnary {
            pub op: UnOp,
            pub expr: Box<Expr>,
        }),

        /// A literal, e.g. `1`, `"foo"`.
        pub Lit(Lit),

        /// A cast, e.g. `foo as f64`.
        pub Cast(ExprCast {
            pub expr: Box<Expr>,
            pub as_token: tokens::As,
            pub ty: Box<Ty>,
        }),

        /// A type ascription, e.g. `foo: f64`.
        pub Type(ExprType {
            pub expr: Box<Expr>,
            pub colon_token: tokens::Colon,
            pub ty: Box<Ty>,
        }),

        /// An `if` block, with an optional else block
        ///
        /// E.g., `if expr { block } else { expr }`
        pub If(ExprIf {
            pub cond: Box<Expr>,
            pub if_true: Block,
            pub if_false: Option<Box<Expr>>,
            pub if_token: tokens::If,
            pub else_token: Option<tokens::Else>,
        }),

        /// An `if let` expression with an optional else block
        ///
        /// E.g., `if let pat = expr { block } else { expr }`
        ///
        /// This is desugared to a `match` expression.
        pub IfLet(ExprIfLet {
            pub pat: Box<Pat>,
            pub expr: Box<Expr>,
            pub if_true: Block,
            pub if_false: Option<Box<Expr>>,
            pub if_token: tokens::If,
            pub let_token: tokens::Let,
            pub eq_token: tokens::Eq,
            pub else_token: Option<tokens::Else>,
        }),

        /// A while loop, with an optional label
        ///
        /// E.g., `'label: while expr { block }`
        pub While(ExprWhile {
            pub cond: Box<Expr>,
            pub body: Block,
            pub label: Option<Ident>,
            pub colon_token: Option<tokens::Colon>,
            pub while_token: tokens::While,
        }),

        /// A while-let loop, with an optional label.
        ///
        /// E.g., `'label: while let pat = expr { block }`
        ///
        /// This is desugared to a combination of `loop` and `match` expressions.
        pub WhileLet(ExprWhileLet {
            pub pat: Box<Pat>,
            pub expr: Box<Expr>,
            pub body: Block,
            pub label: Option<Ident>,
            pub colon_token: Option<tokens::Colon>,
            pub while_token: tokens::While,
            pub let_token: tokens::Let,
            pub eq_token: tokens::Eq,
        }),

        /// A for loop, with an optional label.
        ///
        /// E.g., `'label: for pat in expr { block }`
        ///
        /// This is desugared to a combination of `loop` and `match` expressions.
        pub ForLoop(ExprForLoop {
            pub pat: Box<Pat>,
            pub expr: Box<Expr>,
            pub body: Block,
            pub label: Option<Ident>,
            pub for_token: tokens::For,
            pub colon_token: Option<tokens::Colon>,
            pub in_token: tokens::In,
        }),

        /// Conditionless loop with an optional label.
        ///
        /// E.g. `'label: loop { block }`
        pub Loop(ExprLoop {
            pub body: Block,
            pub label: Option<Ident>,
            pub loop_token: tokens::Loop,
            pub colon_token: Option<tokens::Colon>,
        }),

        /// A `match` block.
        pub Match(ExprMatch {
            pub match_token: tokens::Match,
            pub brace_token: tokens::Brace,
            pub expr: Box<Expr>,
            pub arms: Vec<Arm>,
        }),

        /// A closure (for example, `move |a, b, c| a + b + c`)
        pub Closure(ExprClosure {
            pub capture: CaptureBy,
            pub decl: Box<FnDecl>,
            pub body: Box<Expr>,
            pub or1_token: tokens::Or,
            pub or2_token: tokens::Or,
        }),

        /// A block (`{ ... }` or `unsafe { ... }`)
        pub Block(ExprBlock {
            pub unsafety: Unsafety,
            pub block: Block,
        }),

        /// An assignment (`a = foo()`)
        pub Assign(ExprAssign {
            pub left: Box<Expr>,
            pub right: Box<Expr>,
            pub eq_token: tokens::Eq,
        }),

        /// An assignment with an operator
        ///
        /// For example, `a += 1`.
        pub AssignOp(ExprAssignOp {
            pub op: BinOp,
            pub left: Box<Expr>,
            pub right: Box<Expr>,
        }),

        /// Access of a named struct field (`obj.foo`)
        pub Field(ExprField {
            pub expr: Box<Expr>,
            pub field: Ident,
            pub dot_token: tokens::Dot,
        }),

        /// Access of an unnamed field of a struct or tuple-struct
        ///
        /// For example, `foo.0`.
        pub TupField(ExprTupField {
            pub expr: Box<Expr>,
            pub field: Lit,
            pub dot_token: tokens::Dot,
        }),

        /// An indexing operation (`foo[2]`)
        pub Index(ExprIndex {
            pub expr: Box<Expr>,
            pub index: Box<Expr>,
            pub bracket_token: tokens::Bracket,
        }),

        /// A range (`1..2`, `1..`, `..2`, `1...2`, `1...`, `...2`)
        pub Range(ExprRange {
            pub from: Option<Box<Expr>>,
            pub to: Option<Box<Expr>>,
            pub limits: RangeLimits,
        }),

        /// Variable reference, possibly containing `::` and/or type
        /// parameters, e.g. foo::bar::<baz>.
        ///
        /// Optionally "qualified",
        /// E.g. `<Vec<T> as SomeTrait>::SomeType`.
        pub Path(ExprPath {
            pub qself: Option<QSelf>,
            pub path: Path,
        }),

        /// A referencing operation (`&a` or `&mut a`)
        pub AddrOf(ExprAddrOf {
            pub and_token: tokens::And,
            pub mutbl: Mutability,
            pub expr: Box<Expr>,
        }),

        /// A `break`, with an optional label to break, and an optional expression
        pub Break(ExprBreak {
            pub label: Option<Ident>,
            pub expr: Option<Box<Expr>>,
            pub break_token: tokens::Break,
        }),

        /// A `continue`, with an optional label
        pub Continue(ExprContinue {
            pub label: Option<Ident>,
            pub continue_token: tokens::Continue,
        }),

        /// A `return`, with an optional value to be returned
        pub Ret(ExprRet {
            pub expr: Option<Box<Expr>>,
            pub return_token: tokens::Return,
        }),

        /// A macro invocation; pre-expansion
        pub Mac(Mac),

        /// A struct literal expression.
        ///
        /// For example, `Foo {x: 1, y: 2}`, or
        /// `Foo {x: 1, .. base}`, where `base` is the `Option<Expr>`.
        pub Struct(ExprStruct {
            pub path: Path,
            pub fields: Delimited<FieldValue, tokens::Comma>,
            pub rest: Option<Box<Expr>>,
            pub dot2_token: Option<tokens::Dot2>,
            pub brace_token: tokens::Brace,
        }),

        /// An array literal constructed from one repeated element.
        ///
        /// For example, `[1; 5]`. The first expression is the element
        /// to be repeated; the second is the number of times to repeat it.
        pub Repeat(ExprRepeat {
            pub bracket_token: tokens::Bracket,
            pub semi_token: tokens::Semi,
            pub expr: Box<Expr>,
            pub amt: Box<Expr>,
        }),

        /// No-op: used solely so we can pretty-print faithfully
        pub Paren(ExprParen {
            pub expr: Box<Expr>,
            pub paren_token: tokens::Paren,
        }),

        /// `expr?`
        pub Try(ExprTry {
            pub expr: Box<Expr>,
            pub question_token: tokens::Question,
        }),

        /// A catch expression.
        ///
        /// E.g. `do catch { block }`
        pub Catch(ExprCatch {
            pub do_token: tokens::Do,
            pub catch_token: tokens::Catch,
            pub block: Block,
        }),
    }
}

ast_struct! {
    /// A field-value pair in a struct literal.
    pub struct FieldValue {
        /// Name of the field.
        pub ident: Ident,

        /// Value of the field.
        pub expr: Expr,

        /// Whether this is a shorthand field, e.g. `Struct { x }`
        /// instead of `Struct { x: x }`.
        pub is_shorthand: bool,

        /// Attributes tagged on the field.
        pub attrs: Vec<Attribute>,

        pub colon_token: Option<tokens::Colon>,
    }
}

ast_struct! {
    /// A Block (`{ .. }`).
    ///
    /// E.g. `{ .. }` as in `fn foo() { .. }`
    pub struct Block {
        pub brace_token: tokens::Brace,
        /// Statements in a block
        pub stmts: Vec<Stmt>,
    }
}

ast_enum! {
    /// A statement, usually ending in a semicolon.
    pub enum Stmt {
        /// A local (let) binding.
        Local(Box<Local>),

        /// An item definition.
        Item(Box<Item>),

        /// Expr without trailing semicolon.
        Expr(Box<Expr>),

        /// Expression with trailing semicolon;
        Semi(Box<Expr>, tokens::Semi),

        /// Macro invocation.
        Mac(Box<(Mac, MacStmtStyle, Vec<Attribute>)>),
    }
}

ast_enum! {
    /// How a macro was invoked.
    #[cfg_attr(feature = "clone-impls", derive(Copy))]
    pub enum MacStmtStyle {
        /// The macro statement had a trailing semicolon, e.g. `foo! { ... };`
        /// `foo!(...);`, `foo![...];`
        Semicolon(tokens::Semi),

        /// The macro statement had braces; e.g. foo! { ... }
        Braces,

        /// The macro statement had parentheses or brackets and no semicolon; e.g.
        /// `foo!(...)`. All of these will end up being converted into macro
        /// expressions.
        NoBraces,
    }
}

ast_struct! {
    /// Local represents a `let` statement, e.g., `let <pat>:<ty> = <expr>;`
    pub struct Local {
        pub let_token: tokens::Let,
        pub colon_token: Option<tokens::Colon>,
        pub eq_token: Option<tokens::Eq>,
        pub semi_token: tokens::Semi,

        pub pat: Box<Pat>,
        pub ty: Option<Box<Ty>>,

        /// Initializer expression to set the value, if any
        pub init: Option<Box<Expr>>,
        pub attrs: Vec<Attribute>,
    }
}

ast_enum_of_structs! {
    // Clippy false positive
    // https://github.com/Manishearth/rust-clippy/issues/1241
    #[cfg_attr(feature = "cargo-clippy", allow(enum_variant_names))]
    pub enum Pat {
        /// Represents a wildcard pattern (`_`)
        pub Wild(PatWild {
            pub underscore_token: tokens::Underscore,
        }),

        /// A `Pat::Ident` may either be a new bound variable (`ref mut binding @ OPT_SUBPATTERN`),
        /// or a unit struct/variant pattern, or a const pattern (in the last two cases the third
        /// field must be `None`). Disambiguation cannot be done with parser alone, so it happens
        /// during name resolution.
        pub Ident(PatIdent {
            pub mode: BindingMode,
            pub ident: Ident,
            pub subpat: Option<Box<Pat>>,
            pub at_token: Option<tokens::At>,
        }),

        /// A struct or struct variant pattern, e.g. `Variant {x, y, ..}`.
        /// The `bool` is `true` in the presence of a `..`.
        pub Struct(PatStruct {
            pub path: Path,
            pub fields: Delimited<FieldPat, tokens::Comma>,
            pub brace_token: tokens::Brace,
            pub dot2_token: Option<tokens::Dot2>,
        }),

        /// A tuple struct/variant pattern `Variant(x, y, .., z)`.
        /// If the `..` pattern fragment is present, then `Option<usize>` denotes its position.
        /// 0 <= position <= subpats.len()
        pub TupleStruct(PatTupleStruct {
            pub path: Path,
            pub pat: PatTuple,
        }),

        /// A possibly qualified path pattern.
        /// Unquailfied path patterns `A::B::C` can legally refer to variants, structs, constants
        /// or associated constants. Quailfied path patterns `<A>::B::C`/`<A as Trait>::B::C` can
        /// only legally refer to associated constants.
        pub Path(PatPath {
            pub qself: Option<QSelf>,
            pub path: Path,
        }),

        /// A tuple pattern `(a, b)`.
        /// If the `..` pattern fragment is present, then `Option<usize>` denotes its position.
        /// 0 <= position <= subpats.len()
        pub Tuple(PatTuple {
            pub pats: Delimited<Pat, tokens::Comma>,
            pub dots_pos: Option<usize>,
            pub paren_token: tokens::Paren,
            pub dot2_token: Option<tokens::Dot2>,
            pub comma_token: Option<tokens::Comma>,
        }),
        /// A `box` pattern
        pub Box(PatBox {
            pub pat: Box<Pat>,
            pub box_token: tokens::Box,
        }),
        /// A reference pattern, e.g. `&mut (a, b)`
        pub Ref(PatRef {
            pub pat: Box<Pat>,
            pub mutbl: Mutability,
            pub and_token: tokens::And,
        }),
        /// A literal
        pub Lit(PatLit {
            pub expr: Box<Expr>,
        }),
        /// A range pattern, e.g. `1...2`
        pub Range(PatRange {
            pub lo: Box<Expr>,
            pub hi: Box<Expr>,
            pub limits: RangeLimits,
        }),
        /// `[a, b, ..i, y, z]` is represented as:
        pub Slice(PatSlice {
            pub front: Delimited<Pat, tokens::Comma>,
            pub middle: Option<Box<Pat>>,
            pub back: Delimited<Pat, tokens::Comma>,
            pub dot2_token: Option<tokens::Dot2>,
            pub comma_token: Option<tokens::Comma>,
            pub bracket_token: tokens::Bracket,
        }),
        /// A macro pattern; pre-expansion
        pub Mac(Mac),
    }
}

ast_struct! {
    /// An arm of a 'match'.
    ///
    /// E.g. `0...10 => { println!("match!") }` as in
    ///
    /// ```rust,ignore
    /// match n {
    ///     0...10 => { println!("match!") },
    ///     // ..
    /// }
    /// ```
    pub struct Arm {
        pub attrs: Vec<Attribute>,
        pub pats: Delimited<Pat, tokens::Or>,
        pub if_token: Option<tokens::If>,
        pub guard: Option<Box<Expr>>,
        pub rocket_token: tokens::Rocket,
        pub body: Box<Expr>,
        pub comma: Option<tokens::Comma>,
    }
}

ast_enum! {
    /// A capture clause
    #[cfg_attr(feature = "clone-impls", derive(Copy))]
    pub enum CaptureBy {
        Value(tokens::Move),
        Ref,
    }
}

ast_enum! {
    /// Limit types of a range (inclusive or exclusive)
    #[cfg_attr(feature = "clone-impls", derive(Copy))]
    pub enum RangeLimits {
        /// Inclusive at the beginning, exclusive at the end
        HalfOpen(tokens::Dot2),
        /// Inclusive at the beginning and end
        Closed(tokens::Dot3),
    }
}

ast_struct! {
    /// A single field in a struct pattern
    ///
    /// Patterns like the fields of Foo `{ x, ref y, ref mut z }`
    /// are treated the same as `x: x, y: ref y, z: ref mut z`,
    /// except `is_shorthand` is true
    pub struct FieldPat {
        /// The identifier for the field
        pub ident: Ident,
        /// The pattern the field is destructured to
        pub pat: Box<Pat>,
        pub is_shorthand: bool,
        pub colon_token: Option<tokens::Colon>,
        pub attrs: Vec<Attribute>,
    }
}

ast_enum! {
    #[cfg_attr(feature = "clone-impls", derive(Copy))]
    pub enum BindingMode {
        ByRef(tokens::Ref, Mutability),
        ByValue(Mutability),
    }
}

#[cfg(feature = "parsing")]
pub mod parsing {
    use super::*;
    use {BinOp, FnArg, FnDecl, FunctionRetTy, Ident, Lifetime, Mac,
         TokenTree, Ty, UnOp, Unsafety, ArgCaptured, TyInfer};
    use attr::parsing::outer_attr;
    use generics::parsing::lifetime;
    use ident::parsing::{ident, wordlike};
    use item::parsing::item;
<<<<<<< HEAD
    use lit::parsing::lit;
    use mac::parsing::{mac, token_stream};
    use synom::IResult::{self, Error};
=======
    use lit::parsing::{digits, lit};
    use mac::parsing::{mac, token_trees};
>>>>>>> 416724e4
    use op::parsing::{assign_op, binop, unop};
    use ty::parsing::{mutability, path, qpath, ty, unsafety};
    use synom::{self, IResult};

    use proc_macro2::{self, TokenKind, Delimiter};

    // Struct literals are ambiguous in certain positions
    // https://github.com/rust-lang/rfcs/pull/92
    macro_rules! named_ambiguous_expr {
        ($name:ident -> $o:ty, $allow_struct:ident, $submac:ident!( $($args:tt)* )) => {
            fn $name(i: &[$crate::synom::TokenTree], $allow_struct: bool)
                     -> $crate::synom::IResult<&[$crate::synom::TokenTree], $o> {
                $submac!(i, $($args)*)
            }
        };
    }

    macro_rules! ambiguous_expr {
        ($i:expr, $allow_struct:ident) => {
            ambiguous_expr($i, $allow_struct, true)
        };
    }

    named!(pub expr -> Expr, ambiguous_expr!(true));

    named!(expr_no_struct -> Expr, ambiguous_expr!(false));

    #[cfg_attr(feature = "cargo-clippy", allow(cyclomatic_complexity))]
    fn ambiguous_expr(i: &[synom::TokenTree],
                      allow_struct: bool,
                      allow_block: bool)
                      -> IResult<&[synom::TokenTree], Expr> {
        do_parse!(
            i,
            mut e: alt!(
                expr_lit // must be before expr_struct
                |
                cond_reduce!(allow_struct, expr_struct) // must be before expr_path
                |
                expr_paren // must be before expr_tup
                |
                expr_mac // must be before expr_path
                |
                call!(expr_break, allow_struct) // must be before expr_path
                |
                expr_continue // must be before expr_path
                |
                call!(expr_ret, allow_struct) // must be before expr_path
                |
                call!(expr_box, allow_struct)
                |
                expr_in_place
                |
                expr_array
                |
                expr_tup
                |
                call!(expr_unary, allow_struct)
                |
                expr_if
                |
                expr_while
                |
                expr_for_loop
                |
                expr_loop
                |
                expr_match
                |
                expr_catch
                |
                call!(expr_closure, allow_struct)
                |
                cond_reduce!(allow_block, expr_block)
                |
                call!(expr_range, allow_struct)
                |
                expr_path
                |
                call!(expr_addr_of, allow_struct)
                |
                expr_repeat
            ) >>
            many0!(alt!(
                tap!(args: and_call => {
                    let (args, paren) = args;
                    e = ExprCall {
                        func: Box::new(e.into()),
                        args: args,
                        paren_token: paren,
                    }.into();
                })
                |
                tap!(more: and_method_call => {
                    let mut call = more;
                    call.expr = Box::new(e.into());
                    e = call.into();
                })
                |
                tap!(more: call!(and_binary, allow_struct) => {
                    let (op, other) = more;
                    e = ExprBinary {
                        op: op,
                        left: Box::new(e.into()),
                        right: Box::new(other),
                    }.into();
                })
                |
                tap!(ty: and_cast => {
                    let (ty, token) = ty;
                    e = ExprCast {
                        expr: Box::new(e.into()),
                        ty: Box::new(ty),
                        as_token: token,
                    }.into();
                })
                |
                tap!(ty: and_ascription => {
                    let (ty, token) = ty;
                    e = ExprType {
                        expr: Box::new(e.into()),
                        ty: Box::new(ty),
                        colon_token: token,
                    }.into();
                })
                |
                tap!(v: call!(and_assign, allow_struct) => {
                    let (v, token) = v;
                    e = ExprAssign {
                        left: Box::new(e.into()),
                        eq_token: token,
                        right: Box::new(v),
                    }.into();
                })
                |
                tap!(more: call!(and_assign_op, allow_struct) => {
                    let (op, v) = more;
                    e = ExprAssignOp {
                        op: op,
                        left: Box::new(e.into()),
                        right: Box::new(v),
                    }.into();
                })
                |
                tap!(field: and_field => {
                    let (field, token) = field;
                    e = ExprField {
                        expr: Box::new(e.into()),
                        field: field,
                        dot_token: token,
                    }.into();
                })
                |
                tap!(field: and_tup_field => {
                    let (field, token) = field;
                    e = ExprTupField {
                        expr: Box::new(e.into()),
                        field: field,
                        dot_token: token,
                    }.into();
                })
                |
                tap!(i: and_index => {
                    let (i, token) = i;
                    e = ExprIndex {
                        expr: Box::new(e.into()),
                        bracket_token: token,
                        index: Box::new(i),
                    }.into();
                })
                |
                tap!(more: call!(and_range, allow_struct) => {
                    let (limits, hi) = more;
                    e = ExprRange {
                        from: Some(Box::new(e.into())),
                        to: hi.map(Box::new),
                        limits: limits,
                    }.into();
                })
                |
                tap!(_try: punct!("?") => {
                    e = ExprTry {
                        expr: Box::new(e.into()),
                        question_token: tokens::Question::default(),
                    }.into();
                })
            )) >>
            (e.into())
        )
    }

    named!(expr_mac -> ExprKind, map!(mac, ExprKind::Mac));

    named!(expr_paren -> ExprKind, do_parse!(
<<<<<<< HEAD
        punct!("(") >>
        e: expr >>
        punct!(")") >>
        (ExprParen {
            expr: Box::new(e),
            paren_token: tokens::Paren::default(),
        }.into())
=======
        e: delim!(Parenthesis, expr) >>
        (ExprKind::Paren(Box::new(e)))
>>>>>>> 416724e4
    ));

    named_ambiguous_expr!(expr_box -> ExprKind, allow_struct, do_parse!(
        keyword!("box") >>
        inner: ambiguous_expr!(allow_struct) >>
        (ExprBox {
            expr: Box::new(inner),
            box_token: tokens::Box::default(),
        }.into())
    ));

    named!(expr_in_place -> ExprKind, do_parse!(
        keyword!("in") >>
        place: expr_no_struct >>
<<<<<<< HEAD
        punct!("{") >>
        value: within_block >>
        punct!("}") >>
        (ExprInPlace {
            in_token: tokens::In::default(),
            place: Box::new(place),
            value: Box::new(Expr {
                node: ExprBlock {
                    unsafety: Unsafety::Normal,
                    block: Block {
                        stmts: value,
                        brace_token: tokens::Brace::default(),
                    },
                }.into(),
                attrs: Vec::new(),
            }),
        }.into())
    ));

    named!(expr_array -> ExprKind, do_parse!(
        punct!("[") >>
        elems: terminated_list!(map!(punct!(","), |_| tokens::Comma::default()),
                                expr) >>
        punct!("]") >>
        (ExprArray {
            exprs: elems,
            bracket_token: tokens::Bracket::default(),
        }.into())
    ));

    named!(and_call -> (Delimited<Expr, tokens::Comma>, tokens::Paren), do_parse!(
        punct!("(") >>
        args: terminated_list!(map!(punct!(","), |_| tokens::Comma::default()),
                               expr) >>
        punct!(")") >>
        (args, tokens::Paren::default())
=======
        value: delim!(Brace, within_block) >>
        (ExprKind::InPlace(
            Box::new(place),
            Box::new(ExprKind::Block(Unsafety::Normal, Block {
                stmts: value,
            }).into()),
        ))
    ));

    named!(expr_array -> ExprKind, delim!(Bracket, do_parse!(
        elems: terminated_list!(punct!(","), expr) >>
        (ExprKind::Array(elems))
    )));

    named!(and_call -> Vec<Expr>, do_parse!(
        args: delim!(Parenthesis, terminated_list!(punct!(","), expr)) >>
        (args)
>>>>>>> 416724e4
    ));

    named!(and_method_call -> ExprMethodCall, do_parse!(
        punct!(".") >>
        method: ident >>
        typarams: option!(do_parse!(
            punct!("::") >>
            punct!("<") >>
            tys: terminated_list!(map!(punct!(","), |_| tokens::Comma::default()),
                                  ty) >>
            punct!(">") >>
            (tys)
        )) >>
<<<<<<< HEAD
        punct!("(") >>
        args: terminated_list!(map!(punct!(","), |_| tokens::Comma::default()),
                               expr) >>
        punct!(")") >>
        (ExprMethodCall {
            // this expr will get overwritten after being returned
            expr: Box::new(ExprKind::Lit(Lit {
                span: Span::default(),
                value: LitKind::Bool(false),
            }).into()),

            method: method,
            args: args,
            paren_token: tokens::Paren::default(),
            dot_token: tokens::Dot::default(),
            lt_token: typarams.as_ref().map(|_| tokens::Lt::default()),
            gt_token: typarams.as_ref().map(|_| tokens::Gt::default()),
            colon2_token: typarams.as_ref().map(|_| tokens::Colon2::default()),
            typarams: typarams.unwrap_or_default(),
        })
    ));

    named!(expr_tup -> ExprKind, do_parse!(
        punct!("(") >>
        elems: terminated_list!(map!(punct!(","), |_| tokens::Comma::default()),
                                expr) >>
        punct!(")") >>
        (ExprTup {
            args: elems,
            paren_token: tokens::Paren::default(),
            lone_comma: None, // TODO: parse this
        }.into())
=======
        args: delim!(Parenthesis, terminated_list!(punct!(","), expr)) >>
        (method, ascript, args)
    ));

    named!(expr_tup -> ExprKind, do_parse!(
        elems: delim!(Parenthesis, terminated_list!(punct!(","), expr)) >>
        (ExprKind::Tup(elems))
>>>>>>> 416724e4
    ));

    named_ambiguous_expr!(and_binary -> (BinOp, Expr), allow_struct, tuple!(
        binop,
        ambiguous_expr!(allow_struct)
    ));

    named_ambiguous_expr!(expr_unary -> ExprKind, allow_struct, do_parse!(
        operator: unop >>
        operand: ambiguous_expr!(allow_struct) >>
        (ExprUnary { op: operator, expr: Box::new(operand) }.into())
    ));

    named!(expr_lit -> ExprKind, map!(lit, ExprKind::Lit));

    named!(and_cast -> (Ty, tokens::As), do_parse!(
        keyword!("as") >>
        ty: ty >>
        (ty, tokens::As::default())
    ));

    named!(and_ascription -> (Ty, tokens::Colon),
           preceded!(punct!(":"), map!(ty, |t| (t, tokens::Colon::default()))));

    enum Cond {
        Let(Pat, Expr, tokens::Eq, tokens::Let),
        Expr(Expr),
    }

    named!(cond -> Cond, alt!(
        do_parse!(
            keyword!("let") >>
            pat: pat >>
            punct!("=") >>
            value: expr_no_struct >>
            (Cond::Let(pat, value, tokens::Eq::default(), tokens::Let::default()))
        )
        |
        map!(expr_no_struct, Cond::Expr)
    ));

    named!(expr_if -> ExprKind, do_parse!(
        keyword!("if") >>
        cond: cond >>
        then_block: delim!(Brace, within_block) >>
        else_block: option!(preceded!(
            keyword!("else"),
            alt!(
                expr_if
                |
                do_parse!(
<<<<<<< HEAD
                    punct!("{") >>
                    else_block: within_block >>
                    punct!("}") >>
                    (ExprKind::Block(ExprBlock {
                        unsafety: Unsafety::Normal,
                        block: Block {
                            stmts: else_block,
                            brace_token: tokens::Brace::default(),
                        },
=======
                    else_block: delim!(Brace, within_block) >>
                    (ExprKind::Block(Unsafety::Normal, Block {
                        stmts: else_block,
>>>>>>> 416724e4
                    }).into())
                )
            )
        )) >>
        (match cond {
            Cond::Let(pat, expr, eq_token, let_token) => ExprIfLet {
                pat: Box::new(pat),
                expr: Box::new(expr),
                eq_token: eq_token,
                let_token: let_token,
                if_true: Block {
                    stmts: then_block,
                    brace_token: tokens::Brace::default(),
                },
                if_token: tokens::If::default(),
                else_token: else_block.as_ref().map(|_| tokens::Else::default()),
                if_false: else_block.map(|els| Box::new(els.into())),
            }.into(),
            Cond::Expr(cond) => ExprIf {
                cond: Box::new(cond),
                if_true: Block {
                    stmts: then_block,
                    brace_token: tokens::Brace::default(),
                },
                if_token: tokens::If::default(),
                else_token: else_block.as_ref().map(|_| tokens::Else::default()),
                if_false: else_block.map(|els| Box::new(els.into())),
            }.into(),
        })
    ));

    named!(expr_for_loop -> ExprKind, do_parse!(
        lbl: option!(terminated!(label, punct!(":"))) >>
        keyword!("for") >>
        pat: pat >>
        keyword!("in") >>
        expr: expr_no_struct >>
        loop_block: block >>
        (ExprForLoop {
            for_token: tokens::For::default(),
            in_token: tokens::In::default(),
            colon_token: lbl.as_ref().map(|_| tokens::Colon::default()),
            pat: Box::new(pat),
            expr: Box::new(expr),
            body: loop_block,
            label: lbl,
        }.into())
    ));

    named!(expr_loop -> ExprKind, do_parse!(
        lbl: option!(terminated!(label, punct!(":"))) >>
        keyword!("loop") >>
        loop_block: block >>
        (ExprLoop {
            loop_token: tokens::Loop::default(),
            colon_token: lbl.as_ref().map(|_| tokens::Colon::default()),
            body: loop_block,
            label: lbl,
        }.into())
    ));

    named!(expr_match -> ExprKind, do_parse!(
        keyword!("match") >>
        obj: expr_no_struct >>
        res: delim!(Brace, do_parse!(
            mut arms: many0!(do_parse!(
                arm: match_arm >>
                    cond!(arm_requires_comma(&arm), punct!(",")) >>
                    cond!(!arm_requires_comma(&arm), option!(punct!(","))) >>
                    (arm)
            )) >>
            last_arm: option!(match_arm) >>
            (ExprKind::Match(Box::new(obj), {
                arms.extend(last_arm);
                arms
            }))
        )) >>
<<<<<<< HEAD
        last_arm: option!(match_arm) >>
        punct!("}") >>
        (ExprMatch {
            expr: Box::new(obj),
            match_token: tokens::Match::default(),
            brace_token: tokens::Brace::default(),
            arms: {
                for arm in &mut arms {
                    if arm_requires_comma(arm) {
                        arm.comma = Some(tokens::Comma::default());
                    }
                }
                arms.extend(last_arm);
                arms
            },
        }.into())
=======
        (res)
>>>>>>> 416724e4
    ));

    named!(expr_catch -> ExprKind, do_parse!(
        keyword!("do") >>
        keyword!("catch") >>
        catch_block: block >>
        (ExprCatch {
            block: catch_block,
            do_token: tokens::Do::default(),
            catch_token: tokens::Catch::default(),
        }.into())
    ));

    fn arm_requires_comma(arm: &Arm) -> bool {
        if let ExprKind::Block(ExprBlock { unsafety: Unsafety::Normal, .. }) = arm.body.node {
            false
        } else {
            true
        }
    }

    named!(match_arm -> Arm, do_parse!(
        attrs: many0!(outer_attr) >>
        pats: separated_nonempty_list!(map!(punct!("|"), |_| tokens::Or::default()),
                                       pat) >>
        guard: option!(preceded!(keyword!("if"), expr)) >>
        punct!("=>") >>
        body: alt!(
            map!(block, |blk| {
                ExprKind::Block(ExprBlock {
                    unsafety: Unsafety::Normal,
                    block: blk,
                }).into()
            })
            |
            expr
        ) >>
        (Arm {
            rocket_token: tokens::Rocket::default(),
            if_token: guard.as_ref().map(|_| tokens::If::default()),
            attrs: attrs,
            pats: pats,
            guard: guard.map(Box::new),
            body: Box::new(body),
            comma: None,
        })
    ));

    named_ambiguous_expr!(expr_closure -> ExprKind, allow_struct, do_parse!(
        capture: capture_by >>
        punct!("|") >>
        inputs: terminated_list!(map!(punct!(","), |_| tokens::Comma::default()),
                                 closure_arg) >>
        punct!("|") >>
        ret_and_body: alt!(
            do_parse!(
                punct!("->") >>
                ty: ty >>
                body: block >>
                (FunctionRetTy::Ty(ty, tokens::RArrow::default()),
                 ExprKind::Block(ExprBlock {
                    unsafety: Unsafety::Normal,
                    block: body,
                }).into())
            )
            |
            map!(ambiguous_expr!(allow_struct), |e| (FunctionRetTy::Default, e))
        ) >>
        (ExprClosure {
            capture: capture,
            or1_token: tokens::Or::default(),
            or2_token: tokens::Or::default(),
            decl: Box::new(FnDecl {
                inputs: inputs,
                output: ret_and_body.0,
                variadic: false,
                dot_tokens: None,
                fn_token: tokens::Fn::default(),
                generics: Generics::default(),
                paren_token: tokens::Paren::default(),
            }),
            body: Box::new(ret_and_body.1),
        }.into())
    ));

    named!(closure_arg -> FnArg, do_parse!(
        pat: pat >>
        ty: option!(preceded!(punct!(":"), ty)) >>
        (ArgCaptured {
            pat: pat,
            colon_token: tokens::Colon::default(),
            ty: ty.unwrap_or_else(|| TyInfer {
                underscore_token: tokens::Underscore::default(),
            }.into()),
        }.into())
    ));

    named!(expr_while -> ExprKind, do_parse!(
        lbl: option!(terminated!(label, punct!(":"))) >>
        keyword!("while") >>
        cond: cond >>
        while_block: block >>
        (match cond {
            Cond::Let(pat, expr, eq_token, let_token) => ExprWhileLet {
                eq_token: eq_token,
                let_token: let_token,
                while_token: tokens::While::default(),
                colon_token: lbl.as_ref().map(|_| tokens::Colon::default()),
                pat: Box::new(pat),
                expr: Box::new(expr),
                body: while_block,
                label: lbl,
            }.into(),
            Cond::Expr(cond) => ExprWhile {
                while_token: tokens::While::default(),
                colon_token: lbl.as_ref().map(|_| tokens::Colon::default()),
                cond: Box::new(cond),
                body: while_block,
                label: lbl,
            }.into(),
        })
    ));

    named!(expr_continue -> ExprKind, do_parse!(
        keyword!("continue") >>
        lbl: option!(label) >>
        (ExprContinue {
            continue_token: tokens::Continue::default(),
            label: lbl,
        }.into())
    ));

    named_ambiguous_expr!(expr_break -> ExprKind, allow_struct, do_parse!(
        keyword!("break") >>
        lbl: option!(label) >>
        val: option!(call!(ambiguous_expr, allow_struct, false)) >>
        (ExprBreak {
            label: lbl,
            expr: val.map(Box::new),
            break_token: tokens::Break::default(),
        }.into())
    ));

    named_ambiguous_expr!(expr_ret -> ExprKind, allow_struct, do_parse!(
        keyword!("return") >>
        ret_value: option!(ambiguous_expr!(allow_struct)) >>
        (ExprRet {
            expr: ret_value.map(Box::new),
            return_token: tokens::Return::default(),
        }.into())
    ));

    named!(expr_struct -> ExprKind, do_parse!(
        path: path >>
<<<<<<< HEAD
        punct!("{") >>
        fields: terminated_list!(map!(punct!(","), |_| tokens::Comma::default()),
                                 field_value) >>
        base: option!(
            cond!(fields.is_empty() || fields.trailing_delim(),
                do_parse!(
                    punct!("..") >>
                    base: expr >>
                    (base)
                )
            )
        ) >>
        punct!("}") >>
        (ExprStruct {
            brace_token: tokens::Brace::default(),
            path: path,
            fields: fields,
            dot2_token: base.as_ref().and_then(|b| b.as_ref())
                            .map(|_| tokens::Dot2::default()),
            rest: base.and_then(|b| b.map(Box::new)),
        }.into())
=======
        res: delim!(Brace, do_parse!(
            fields: separated_list!(punct!(","), field_value) >>
            base: option!(do_parse!(
                cond!(!fields.is_empty(), punct!(",")) >>
                    punct!("..") >>
                    base: expr >>
                    (base)
            )) >>
            cond!(!fields.is_empty() && base.is_none(), option!(punct!(","))) >>
            (ExprKind::Struct(path, fields, base.map(Box::new)))
        )) >>
        (res)
>>>>>>> 416724e4
    ));

    named!(field_value -> FieldValue, alt!(
        do_parse!(
            name: wordlike >>
            punct!(":") >>
            value: expr >>
            (FieldValue {
                ident: name,
                expr: value,
                is_shorthand: false,
                attrs: Vec::new(),
                colon_token: Some(tokens::Colon::default()),
            })
        )
        |
        map!(ident, |name: Ident| FieldValue {
            ident: name.clone(),
            expr: ExprKind::Path(ExprPath { qself: None, path: name.into() }).into(),
            is_shorthand: true,
            attrs: Vec::new(),
            colon_token: None,
        })
    ));

    named!(expr_repeat -> ExprKind, delim!(Bracket, do_parse!(
        value: expr >>
        punct!(";") >>
        times: expr >>
<<<<<<< HEAD
        punct!("]") >>
        (ExprRepeat {
            expr: Box::new(value),
            amt: Box::new(times),
            bracket_token: tokens::Bracket::default(),
            semi_token: tokens::Semi::default(),
        }.into())
    ));
=======
        (ExprKind::Repeat(Box::new(value), Box::new(times)))
    )));
>>>>>>> 416724e4

    named!(expr_block -> ExprKind, do_parse!(
        rules: unsafety >>
        b: block >>
        (ExprBlock {
            unsafety: rules,
            block: b,
        }.into())
    ));

    named_ambiguous_expr!(expr_range -> ExprKind, allow_struct, do_parse!(
        limits: range_limits >>
        hi: option!(ambiguous_expr!(allow_struct)) >>
        (ExprRange { from: None, to: hi.map(Box::new), limits: limits }.into())
    ));

    named!(range_limits -> RangeLimits, alt!(
        punct!("...") => { |_| RangeLimits::Closed(tokens::Dot3::default()) }
        |
        punct!("..") => { |_| RangeLimits::HalfOpen(tokens::Dot2::default()) }
    ));

    named!(expr_path -> ExprKind, map!(qpath, |(qself, path)| {
        ExprPath { qself: qself, path: path }.into()
    }));

    named_ambiguous_expr!(expr_addr_of -> ExprKind, allow_struct, do_parse!(
        punct!("&") >>
        mutability: mutability >>
        expr: ambiguous_expr!(allow_struct) >>
        (ExprAddrOf {
            mutbl: mutability,
            expr: Box::new(expr),
            and_token: tokens::And::default(),
        }.into())
    ));

    named_ambiguous_expr!(and_assign -> (Expr, tokens::Eq), allow_struct, preceded!(
        punct!("="),
        map!(ambiguous_expr!(allow_struct), |t| (t, tokens::Eq::default()))
    ));

    named_ambiguous_expr!(and_assign_op -> (BinOp, Expr), allow_struct, tuple!(
        assign_op,
        ambiguous_expr!(allow_struct)
    ));

    named!(and_field -> (Ident, tokens::Dot),
           preceded!(punct!("."), map!(ident, |t| (t, tokens::Dot::default()))));

    named!(and_tup_field -> (Lit, tokens::Dot),
           preceded!(punct!("."), map!(lit, |l| (l, tokens::Dot::default()))));

<<<<<<< HEAD
    named!(and_index -> (Expr, tokens::Bracket),
           map!(delimited!(punct!("["), expr, punct!("]")),
                |t| (t, tokens::Bracket::default())));
=======
    named!(and_index -> Expr, delim!(Bracket, expr));
>>>>>>> 416724e4

    named_ambiguous_expr!(and_range -> (RangeLimits, Option<Expr>), allow_struct, tuple!(
        range_limits,
        option!(call!(ambiguous_expr, allow_struct, false))
    ));

    named!(pub block -> Block, do_parse!(
        stmts: delim!(Brace, within_block) >>
        (Block {
            stmts: stmts,
            brace_token: tokens::Brace::default(),
        })
    ));

    named!(pub within_block -> Vec<Stmt>, do_parse!(
        many0!(punct!(";")) >>
        mut standalone: many0!(terminated!(stmt, many0!(punct!(";")))) >>
        last: option!(expr) >>
        (match last {
            None => standalone,
            Some(last) => {
                standalone.push(Stmt::Expr(Box::new(last)));
                standalone
            }
        })
    ));

    named!(pub stmt -> Stmt, alt!(
        stmt_mac
        |
        stmt_local
        |
        stmt_item
        |
        stmt_expr
    ));

    named!(stmt_mac -> Stmt, do_parse!(
        attrs: many0!(outer_attr) >>
        what: path >>
        punct!("!") >>
    // Only parse braces here; paren and bracket will get parsed as
    // expression statements
<<<<<<< HEAD
        punct!("{") >>
        ts: token_stream >>
        punct!("}") >>
=======
        tts: delim!(Brace, token_trees) >>
>>>>>>> 416724e4
        semi: option!(punct!(";")) >>
        (Stmt::Mac(Box::new((
            Mac {
                path: what,
                bang_token: tokens::Bang::default(),
                tokens: vec![TokenTree(proc_macro2::TokenTree {
                    span: Default::default(),
                    kind: TokenKind::Sequence(Delimiter::Brace, ts),
                })],
            },
            if semi.is_some() {
                MacStmtStyle::Semicolon(tokens::Semi::default())
            } else {
                MacStmtStyle::Braces
            },
            attrs,
        ))))
    ));

    named!(stmt_local -> Stmt, do_parse!(
        attrs: many0!(outer_attr) >>
        keyword!("let") >>
        pat: pat >>
        ty: option!(preceded!(punct!(":"), ty)) >>
        init: option!(preceded!(punct!("="), expr)) >>
        punct!(";") >>
        (Stmt::Local(Box::new(Local {
            let_token: tokens::Let::default(),
            semi_token: tokens::Semi::default(),
            colon_token: ty.as_ref().map(|_| tokens::Colon::default()),
            eq_token: init.as_ref().map(|_| tokens::Eq::default()),
            pat: Box::new(pat),
            ty: ty.map(Box::new),
            init: init.map(Box::new),
            attrs: attrs,
        })))
    ));

    named!(stmt_item -> Stmt, map!(item, |i| Stmt::Item(Box::new(i))));

    fn requires_semi(e: &Expr) -> bool {
        match e.node {
            ExprKind::If(_) |
            ExprKind::IfLet(_) |
            ExprKind::While(_) |
            ExprKind::WhileLet(_) |
            ExprKind::ForLoop(_) |
            ExprKind::Loop(_) |
            ExprKind::Match(_) |
            ExprKind::Block(_) => false,

            _ => true,
        }
    }

    named!(stmt_expr -> Stmt, do_parse!(
        attrs: many0!(outer_attr) >>
        mut e: expr >>
        semi: option!(punct!(";")) >>
        ({
            e.attrs = attrs;
            if semi.is_some() {
                Stmt::Semi(Box::new(e), tokens::Semi::default())
            } else if requires_semi(&e) {
                return IResult::Error;
            } else {
                Stmt::Expr(Box::new(e))
            }
        })
    ));

    named!(pub pat -> Pat, alt!(
        pat_wild // must be before pat_ident
        |
        pat_box // must be before pat_ident
        |
        pat_range // must be before pat_lit
        |
        pat_tuple_struct // must be before pat_ident
        |
        pat_struct // must be before pat_ident
        |
        pat_mac // must be before pat_ident
        |
        pat_lit // must be before pat_ident
        |
        pat_ident // must be before pat_path
        |
        pat_path
        |
        map!(pat_tuple, |t: PatTuple| t.into())
        |
        pat_ref
        |
        pat_slice
    ));

    named!(pat_mac -> Pat, map!(mac, Pat::Mac));

    named!(pat_wild -> Pat, map!(keyword!("_"), |_| {
        PatWild { underscore_token: tokens::Underscore::default() }.into()
    }));

    named!(pat_box -> Pat, do_parse!(
        keyword!("box") >>
        pat: pat >>
        (PatBox {
            pat: Box::new(pat),
            box_token: tokens::Box::default(),
        }.into())
    ));

    named!(pat_ident -> Pat, do_parse!(
        mode: option!(keyword!("ref")) >>
        mutability: mutability >>
        name: alt!(
            ident
            |
            keyword!("self") => { Into::into }
        ) >>
        not!(punct!("<")) >>
        not!(punct!("::")) >>
        subpat: option!(preceded!(punct!("@"), pat)) >>
        (PatIdent {
            mode: if mode.is_some() {
                BindingMode::ByRef(tokens::Ref::default(), mutability)
            } else {
                BindingMode::ByValue(mutability)
            },
            ident: name,
            at_token: subpat.as_ref().map(|_| tokens::At::default()),
            subpat: subpat.map(Box::new),
        }.into())
    ));

    named!(pat_tuple_struct -> Pat, do_parse!(
        path: path >>
        tuple: pat_tuple >>
        (PatTupleStruct {
            path: path,
            pat: tuple,
        }.into())
    ));

    named!(pat_struct -> Pat, do_parse!(
        path: path >>
<<<<<<< HEAD
        punct!("{") >>
        fields: terminated_list!(map!(punct!(","), |_| tokens::Comma::default()),
                                 field_pat) >>
        base: option!(
            cond!(fields.is_empty() || fields.trailing_delim(),
                  punct!(".."))
        ) >>
        punct!("}") >>
        (PatStruct {
            path: path,
            fields: fields,
            brace_token: tokens::Brace::default(),
            dot2_token: base.and_then(|m| m).map(|_| tokens::Dot2::default()),
        }.into())
=======
        res: delim!(Brace, do_parse!(
            fields: separated_list!(punct!(","), field_pat) >>
            more: option!(preceded!(
                cond!(!fields.is_empty(), punct!(",")),
                punct!("..")
            )) >>
            cond!(!fields.is_empty() && more.is_none(), option!(punct!(","))) >>
            (Pat::Struct(path, fields, more.is_some()))
        )) >>
        (res)
>>>>>>> 416724e4
    ));

    named!(field_pat -> FieldPat, alt!(
        do_parse!(
            ident: wordlike >>
            punct!(":") >>
            pat: pat >>
            (FieldPat {
                ident: ident,
                pat: Box::new(pat),
                is_shorthand: false,
                attrs: Vec::new(),
                colon_token: Some(tokens::Colon::default()),
            })
        )
        |
        do_parse!(
            boxed: option!(keyword!("box")) >>
            mode: option!(keyword!("ref")) >>
            mutability: mutability >>
            ident: ident >>
            ({
                let mut pat: Pat = PatIdent {
                    mode: if mode.is_some() {
                        BindingMode::ByRef(tokens::Ref::default(), mutability)
                    } else {
                        BindingMode::ByValue(mutability)
                    },
                    ident: ident.clone(),
                    subpat: None,
                    at_token: None,
                }.into();
                if boxed.is_some() {
                    pat = PatBox {
                        pat: Box::new(pat),
                        box_token: tokens::Box::default(),
                    }.into();
                }
                FieldPat {
                    ident: ident,
                    pat: Box::new(pat),
                    is_shorthand: true,
                    attrs: Vec::new(),
                    colon_token: None,
                }
            })
        )
    ));

    named!(pat_path -> Pat, map!(qpath, |(qself, path)| {
        PatPath { qself: qself, path: path }.into()
    }));

<<<<<<< HEAD
    named!(pat_tuple -> PatTuple, do_parse!(
        punct!("(") >>
        mut elems: terminated_list!(map!(punct!(","), |_| tokens::Comma::default()),
                                    pat) >>
        dotdot: map!(cond!(
            elems.is_empty() || elems.trailing_delim(),
            option!(do_parse!(
                punct!("..") >>
                trailing: option!(punct!(",")) >>
                (trailing.is_some())
            ))
        ), |x: Option<_>| x.and_then(|x| x)) >>
        rest: cond!(dotdot == Some(true),
                    terminated_list!(map!(punct!(","), |_| tokens::Comma::default()),
                                     pat)) >>
        punct!(")") >>
        (PatTuple {
            paren_token: tokens::Paren::default(),
            dots_pos: dotdot.map(|_| elems.len()),
            dot2_token: dotdot.map(|_| tokens::Dot2::default()),
            comma_token: dotdot.and_then(|b| {
                if b {
                    Some(tokens::Comma::default())
                } else {
                    None
                }
            }),
            pats: {
                if let Some(rest) = rest {
                    for elem in rest.into_iter() {
                        elems.push(elem);
                    }
                }
                elems
            },
=======
    named!(pat_tuple_helper -> (Vec<Pat>, Option<usize>), delim!(Parenthesis, do_parse!(
        mut elems: separated_list!(punct!(","), pat) >>
        dotdot: option!(do_parse!(
            cond!(!elems.is_empty(), punct!(",")) >>
            punct!("..") >>
            rest: many0!(preceded!(punct!(","), pat)) >>
            cond!(!rest.is_empty(), option!(punct!(","))) >>
            (rest)
        )) >>
        cond!(!elems.is_empty() && dotdot.is_none(), option!(punct!(","))) >>
        (match dotdot {
            Some(rest) => {
                let pos = elems.len();
                elems.extend(rest);
                (elems, Some(pos))
            }
            None => (elems, None),
>>>>>>> 416724e4
        })
    )));

    named!(pat_ref -> Pat, do_parse!(
        punct!("&") >>
        mutability: mutability >>
        pat: pat >>
        (PatRef {
            pat: Box::new(pat),
            mutbl: mutability,
            and_token: tokens::And::default(),
        }.into())
    ));

    named!(pat_lit -> Pat, do_parse!(
        lit: pat_lit_expr >>
        (if let ExprKind::Path(_) = lit.node {
            return IResult::Error; // these need to be parsed by pat_path
        } else {
            PatLit {
                expr: Box::new(lit),
            }.into()
        })
    ));

    named!(pat_range -> Pat, do_parse!(
        lo: pat_lit_expr >>
        limits: range_limits >>
        hi: pat_lit_expr >>
        (PatRange {
            lo: Box::new(lo),
            hi: Box::new(hi),
            limits: limits,
        }.into())
    ));

    named!(pat_lit_expr -> Expr, do_parse!(
        neg: option!(punct!("-")) >>
        v: alt!(
            lit => { ExprKind::Lit }
            |
            path => { |p| ExprPath { qself: None, path: p }.into() }
        ) >>
        (if neg.is_some() {
            ExprKind::Unary(ExprUnary {
                op: UnOp::Neg(tokens::Sub::default()),
                expr: Box::new(v.into())
            }).into()
        } else {
            v.into()
        })
    ));

<<<<<<< HEAD
    named!(pat_slice -> Pat, do_parse!(
        punct!("[") >>
        mut before: terminated_list!(map!(punct!(","), |_| tokens::Comma::default()),
                                 pat) >>
        middle: option!(do_parse!(
=======
    named!(pat_slice -> Pat, delim!(Bracket, do_parse!(
        mut before: separated_list!(punct!(","), pat) >>
        after: option!(do_parse!(
            comma_before_dots: option!(cond_reduce!(!before.is_empty(), punct!(","))) >>
>>>>>>> 416724e4
            punct!("..") >>
            trailing: option!(punct!(",")) >>
            (trailing.is_some())
        )) >>
<<<<<<< HEAD
        after: cond!(
            match middle {
                Some(trailing) => trailing,
                _ => false,
            },
            terminated_list!(map!(punct!(","), |_| tokens::Comma::default()),
                             pat)
        ) >>
        punct!("]") >>
        (PatSlice {
            dot2_token: middle.as_ref().map(|_| tokens::Dot2::default()),
            comma_token: {
                let trailing = middle.unwrap_or(false);
                if trailing {Some(tokens::Comma::default())} else {None}
            },
            bracket_token: tokens::Bracket::default(),
            middle: middle.and_then(|_| {
                if !before.is_empty() && !before.trailing_delim() {
                    Some(Box::new(before.pop().unwrap().into_item()))
                } else {
                    None
                }
            }),
            front: before,
            back: after.unwrap_or_default(),
        }.into())
    ));
=======
        cond!(after.is_none(), option!(punct!(","))) >>
        (match after {
            None => Pat::Slice(before, None, Vec::new()),
            Some((true, after)) => {
                if before.is_empty() {
                    return IResult::Error;
                }
                Pat::Slice(before, Some(Box::new(Pat::Wild)), after)
            }
            Some((false, after)) => {
                let rest = before.pop().unwrap_or(Pat::Wild);
                Pat::Slice(before, Some(Box::new(rest)), after)
            }
        })
    )));
>>>>>>> 416724e4

    named!(capture_by -> CaptureBy, alt!(
        keyword!("move") => { |_| CaptureBy::Value(tokens::Move::default()) }
        |
        epsilon!() => { |_| CaptureBy::Ref }
    ));

    named!(label -> Ident, map!(lifetime, |lt: Lifetime| lt.ident));
}

#[cfg(feature = "printing")]
mod printing {
    use super::*;
    use attr::FilterAttrs;
    use quote::{Tokens, ToTokens};

    impl ToTokens for Expr {
        fn to_tokens(&self, tokens: &mut Tokens) {
            tokens.append_all(self.attrs.outer());
            self.node.to_tokens(tokens)
        }
    }

    impl ToTokens for ExprBox {
        fn to_tokens(&self, tokens: &mut Tokens) {
            self.box_token.to_tokens(tokens);
            self.expr.to_tokens(tokens);
        }
    }

    impl ToTokens for ExprInPlace {
        fn to_tokens(&self, tokens: &mut Tokens) {
            self.in_token.to_tokens(tokens);
            self.place.to_tokens(tokens);
            self.value.to_tokens(tokens);
        }
    }

    impl ToTokens for ExprArray {
        fn to_tokens(&self, tokens: &mut Tokens) {
            self.bracket_token.surround(tokens, |tokens| {
                self.exprs.to_tokens(tokens);
            })
        }
    }

    impl ToTokens for ExprCall {
        fn to_tokens(&self, tokens: &mut Tokens) {
            self.func.to_tokens(tokens);
            self.paren_token.surround(tokens, |tokens| {
                self.args.to_tokens(tokens);
            })
        }
    }

    impl ToTokens for ExprMethodCall {
        fn to_tokens(&self, tokens: &mut Tokens) {
            self.expr.to_tokens(tokens);
            self.dot_token.to_tokens(tokens);
            self.method.to_tokens(tokens);
            self.colon2_token.to_tokens(tokens);
            self.lt_token.to_tokens(tokens);
            self.typarams.to_tokens(tokens);
            self.gt_token.to_tokens(tokens);
            self.paren_token.surround(tokens, |tokens| {
                self.args.to_tokens(tokens);
            });
        }
    }

    impl ToTokens for ExprTup {
        fn to_tokens(&self, tokens: &mut Tokens) {
            self.paren_token.surround(tokens, |tokens| {
                self.args.to_tokens(tokens);
                self.lone_comma.to_tokens(tokens);
            })
        }
    }

    impl ToTokens for ExprBinary {
        fn to_tokens(&self, tokens: &mut Tokens) {
            self.left.to_tokens(tokens);
            self.op.to_tokens(tokens);
            self.right.to_tokens(tokens);
        }
    }

    impl ToTokens for ExprUnary {
        fn to_tokens(&self, tokens: &mut Tokens) {
            self.op.to_tokens(tokens);
            self.expr.to_tokens(tokens);
        }
    }

    impl ToTokens for ExprCast {
        fn to_tokens(&self, tokens: &mut Tokens) {
            self.expr.to_tokens(tokens);
            self.as_token.to_tokens(tokens);
            self.ty.to_tokens(tokens);
        }
    }

    impl ToTokens for ExprType {
        fn to_tokens(&self, tokens: &mut Tokens) {
            self.expr.to_tokens(tokens);
            self.colon_token.to_tokens(tokens);
            self.ty.to_tokens(tokens);
        }
    }

    impl ToTokens for ExprIf {
        fn to_tokens(&self, tokens: &mut Tokens) {
            self.if_token.to_tokens(tokens);
            self.cond.to_tokens(tokens);
            self.if_true.to_tokens(tokens);
            self.else_token.to_tokens(tokens);
            self.if_false.to_tokens(tokens);
        }
    }

    impl ToTokens for ExprIfLet {
        fn to_tokens(&self, tokens: &mut Tokens) {
            self.if_token.to_tokens(tokens);
            self.let_token.to_tokens(tokens);
            self.pat.to_tokens(tokens);
            self.eq_token.to_tokens(tokens);
            self.expr.to_tokens(tokens);
            self.if_true.to_tokens(tokens);
            self.else_token.to_tokens(tokens);
            self.if_false.to_tokens(tokens);
        }
    }

    impl ToTokens for ExprWhile {
        fn to_tokens(&self, tokens: &mut Tokens) {
            self.label.to_tokens(tokens);
            self.colon_token.to_tokens(tokens);
            self.while_token.to_tokens(tokens);
            self.cond.to_tokens(tokens);
            self.body.to_tokens(tokens);
        }
    }

    impl ToTokens for ExprWhileLet {
        fn to_tokens(&self, tokens: &mut Tokens) {
            self.label.to_tokens(tokens);
            self.colon_token.to_tokens(tokens);
            self.while_token.to_tokens(tokens);
            self.let_token.to_tokens(tokens);
            self.pat.to_tokens(tokens);
            self.eq_token.to_tokens(tokens);
            self.expr.to_tokens(tokens);
            self.body.to_tokens(tokens);
        }
    }

    impl ToTokens for ExprForLoop {
        fn to_tokens(&self, tokens: &mut Tokens) {
            self.label.to_tokens(tokens);
            self.colon_token.to_tokens(tokens);
            self.for_token.to_tokens(tokens);
            self.pat.to_tokens(tokens);
            self.in_token.to_tokens(tokens);
            self.expr.to_tokens(tokens);
            self.body.to_tokens(tokens);
        }
    }

    impl ToTokens for ExprLoop {
        fn to_tokens(&self, tokens: &mut Tokens) {
            self.label.to_tokens(tokens);
            self.colon_token.to_tokens(tokens);
            self.loop_token.to_tokens(tokens);
            self.body.to_tokens(tokens);
        }
    }

    impl ToTokens for ExprMatch {
        fn to_tokens(&self, tokens: &mut Tokens) {
            self.match_token.to_tokens(tokens);
            self.expr.to_tokens(tokens);
            self.brace_token.surround(tokens, |tokens| {
                tokens.append_all(&self.arms);
            });
        }
    }

    impl ToTokens for ExprCatch {
        fn to_tokens(&self, tokens: &mut Tokens) {
            self.do_token.to_tokens(tokens);
            self.catch_token.to_tokens(tokens);
            self.block.to_tokens(tokens);
        }
    }

    impl ToTokens for ExprClosure {
        fn to_tokens(&self, tokens: &mut Tokens) {
            self.capture.to_tokens(tokens);
            self.or1_token.to_tokens(tokens);
            for item in self.decl.inputs.iter() {
                match **item.item() {
                    FnArg::Captured(ArgCaptured { ref pat, ty: Ty::Infer(_), .. }) => {
                        pat.to_tokens(tokens);
                    }
                    _ => item.item().to_tokens(tokens),
                }
                item.delimiter().to_tokens(tokens);
            }
            self.or2_token.to_tokens(tokens);
            self.decl.output.to_tokens(tokens);
            self.body.to_tokens(tokens);
        }
    }

    impl ToTokens for ExprBlock {
        fn to_tokens(&self, tokens: &mut Tokens) {
            self.unsafety.to_tokens(tokens);
            self.block.to_tokens(tokens);
        }
    }

    impl ToTokens for ExprAssign {
        fn to_tokens(&self, tokens: &mut Tokens) {
            self.left.to_tokens(tokens);
            self.eq_token.to_tokens(tokens);
            self.right.to_tokens(tokens);
        }
    }

    impl ToTokens for ExprAssignOp {
        fn to_tokens(&self, tokens: &mut Tokens) {
            self.left.to_tokens(tokens);
            self.op.to_tokens(tokens);
            self.right.to_tokens(tokens);
        }
    }

    impl ToTokens for ExprField {
        fn to_tokens(&self, tokens: &mut Tokens) {
            self.expr.to_tokens(tokens);
            self.dot_token.to_tokens(tokens);
            self.field.to_tokens(tokens);
        }
    }

    impl ToTokens for ExprTupField {
        fn to_tokens(&self, tokens: &mut Tokens) {
            self.expr.to_tokens(tokens);
            self.dot_token.to_tokens(tokens);
            self.field.to_tokens(tokens);
        }
    }

    impl ToTokens for ExprIndex {
        fn to_tokens(&self, tokens: &mut Tokens) {
            self.expr.to_tokens(tokens);
            self.bracket_token.surround(tokens, |tokens| {
                self.index.to_tokens(tokens);
            });
        }
    }

    impl ToTokens for ExprRange {
        fn to_tokens(&self, tokens: &mut Tokens) {
            self.from.to_tokens(tokens);
            self.limits.to_tokens(tokens);
            self.to.to_tokens(tokens);
        }
    }

    impl ToTokens for ExprPath {
        fn to_tokens(&self, tokens: &mut Tokens) {
            ::PathTokens(&self.qself, &self.path).to_tokens(tokens)
        }
    }

    impl ToTokens for ExprAddrOf {
        fn to_tokens(&self, tokens: &mut Tokens) {
            self.and_token.to_tokens(tokens);
            self.mutbl.to_tokens(tokens);
            self.expr.to_tokens(tokens);
        }
    }

    impl ToTokens for ExprBreak {
        fn to_tokens(&self, tokens: &mut Tokens) {
            self.break_token.to_tokens(tokens);
            self.label.to_tokens(tokens);
            self.expr.to_tokens(tokens);
        }
    }

    impl ToTokens for ExprContinue {
        fn to_tokens(&self, tokens: &mut Tokens) {
            self.continue_token.to_tokens(tokens);
            self.label.to_tokens(tokens);
        }
    }

    impl ToTokens for ExprRet {
        fn to_tokens(&self, tokens: &mut Tokens) {
            self.return_token.to_tokens(tokens);
            self.expr.to_tokens(tokens);
        }
    }

    impl ToTokens for ExprStruct {
        fn to_tokens(&self, tokens: &mut Tokens) {
            self.path.to_tokens(tokens);
            self.brace_token.surround(tokens, |tokens| {
                self.fields.to_tokens(tokens);
                self.dot2_token.to_tokens(tokens);
                self.rest.to_tokens(tokens);
            })
        }
    }

    impl ToTokens for ExprRepeat {
        fn to_tokens(&self, tokens: &mut Tokens) {
            self.bracket_token.surround(tokens, |tokens| {
                self.expr.to_tokens(tokens);
                self.semi_token.to_tokens(tokens);
                self.amt.to_tokens(tokens);
            })
        }
    }

    impl ToTokens for ExprParen {
        fn to_tokens(&self, tokens: &mut Tokens) {
            self.paren_token.surround(tokens, |tokens| {
                self.expr.to_tokens(tokens);
            });
        }
    }

    impl ToTokens for ExprTry {
        fn to_tokens(&self, tokens: &mut Tokens) {
            self.expr.to_tokens(tokens);
            self.question_token.to_tokens(tokens);
        }
    }

    impl ToTokens for FieldValue {
        fn to_tokens(&self, tokens: &mut Tokens) {
            self.ident.to_tokens(tokens);
            if !self.is_shorthand {
                self.colon_token.to_tokens(tokens);
                self.expr.to_tokens(tokens);
            }
        }
    }

    impl ToTokens for Arm {
        fn to_tokens(&self, tokens: &mut Tokens) {
            tokens.append_all(&self.attrs);
            self.pats.to_tokens(tokens);
            self.if_token.to_tokens(tokens);
            self.guard.to_tokens(tokens);
            self.rocket_token.to_tokens(tokens);
            self.body.to_tokens(tokens);
            self.comma.to_tokens(tokens);
        }
    }

    impl ToTokens for PatWild {
        fn to_tokens(&self, tokens: &mut Tokens) {
            self.underscore_token.to_tokens(tokens);
        }
    }

    impl ToTokens for PatIdent {
        fn to_tokens(&self, tokens: &mut Tokens) {
            self.mode.to_tokens(tokens);
            self.ident.to_tokens(tokens);
            self.at_token.to_tokens(tokens);
            self.subpat.to_tokens(tokens);
        }
    }

    impl ToTokens for PatStruct {
        fn to_tokens(&self, tokens: &mut Tokens) {
            self.path.to_tokens(tokens);
            self.brace_token.surround(tokens, |tokens| {
                self.fields.to_tokens(tokens);
                self.dot2_token.to_tokens(tokens);
            });
        }
    }

    impl ToTokens for PatTupleStruct {
        fn to_tokens(&self, tokens: &mut Tokens) {
            self.path.to_tokens(tokens);
            self.pat.to_tokens(tokens);
        }
    }

    impl ToTokens for PatPath {
        fn to_tokens(&self, tokens: &mut Tokens) {
            ::PathTokens(&self.qself, &self.path).to_tokens(tokens);
        }
    }

    impl ToTokens for PatTuple {
        fn to_tokens(&self, tokens: &mut Tokens) {
            self.paren_token.surround(tokens, |tokens| {
                for (i, token) in self.pats.iter().enumerate() {
                    if Some(i) == self.dots_pos {
                        self.dot2_token.to_tokens(tokens);
                        self.comma_token.to_tokens(tokens);
                    }
                    token.to_tokens(tokens);
                }

                if Some(self.pats.len()) == self.dots_pos {
                    self.dot2_token.to_tokens(tokens);
                }
            });
        }
    }

    impl ToTokens for PatBox {
        fn to_tokens(&self, tokens: &mut Tokens) {
            self.box_token.to_tokens(tokens);
            self.pat.to_tokens(tokens);
        }
    }

    impl ToTokens for PatRef {
        fn to_tokens(&self, tokens: &mut Tokens) {
            self.and_token.to_tokens(tokens);
            self.mutbl.to_tokens(tokens);
            self.pat.to_tokens(tokens);
        }
    }

    impl ToTokens for PatLit {
        fn to_tokens(&self, tokens: &mut Tokens) {
            self.expr.to_tokens(tokens);
        }
    }

    impl ToTokens for PatRange {
        fn to_tokens(&self, tokens: &mut Tokens) {
            self.lo.to_tokens(tokens);
            self.limits.to_tokens(tokens);
            self.hi.to_tokens(tokens);
        }
    }

    impl ToTokens for PatSlice {
        fn to_tokens(&self, tokens: &mut Tokens) {
            self.bracket_token.surround(tokens, |tokens| {
                self.front.to_tokens(tokens);
                self.middle.to_tokens(tokens);
                self.dot2_token.to_tokens(tokens);
                self.comma_token.to_tokens(tokens);
                self.back.to_tokens(tokens);
            })
        }
    }

    impl ToTokens for RangeLimits {
        fn to_tokens(&self, tokens: &mut Tokens) {
            match *self {
                RangeLimits::HalfOpen(ref t) => t.to_tokens(tokens),
                RangeLimits::Closed(ref t) => t.to_tokens(tokens),
            }
        }
    }

    impl ToTokens for FieldPat {
        fn to_tokens(&self, tokens: &mut Tokens) {
            if !self.is_shorthand {
                self.ident.to_tokens(tokens);
                self.colon_token.to_tokens(tokens);
            }
            self.pat.to_tokens(tokens);
        }
    }

    impl ToTokens for BindingMode {
        fn to_tokens(&self, tokens: &mut Tokens) {
            match *self {
                BindingMode::ByRef(ref t, ref m) => {
                    t.to_tokens(tokens);
                    m.to_tokens(tokens);
                }
                BindingMode::ByValue(ref m) => {
                    m.to_tokens(tokens);
                }
            }
        }
    }

    impl ToTokens for CaptureBy {
        fn to_tokens(&self, tokens: &mut Tokens) {
            match *self {
                CaptureBy::Value(ref t) => t.to_tokens(tokens),
                CaptureBy::Ref => {
                    // nothing
                }
            }
        }
    }

    impl ToTokens for Block {
        fn to_tokens(&self, tokens: &mut Tokens) {
            self.brace_token.surround(tokens, |tokens| {
                tokens.append_all(&self.stmts);
            });
        }
    }

    impl ToTokens for Stmt {
        fn to_tokens(&self, tokens: &mut Tokens) {
            match *self {
                Stmt::Local(ref local) => local.to_tokens(tokens),
                Stmt::Item(ref item) => item.to_tokens(tokens),
                Stmt::Expr(ref expr) => expr.to_tokens(tokens),
                Stmt::Semi(ref expr, ref semi) => {
                    expr.to_tokens(tokens);
                    semi.to_tokens(tokens);
                }
                Stmt::Mac(ref mac) => {
                    let (ref mac, ref style, ref attrs) = **mac;
                    tokens.append_all(attrs.outer());
                    mac.to_tokens(tokens);
                    match *style {
                        MacStmtStyle::Semicolon(ref s) => s.to_tokens(tokens),
                        MacStmtStyle::Braces | MacStmtStyle::NoBraces => {
                            // no semicolon
                        }
                    }
                }
            }
        }
    }

    impl ToTokens for Local {
        fn to_tokens(&self, tokens: &mut Tokens) {
            tokens.append_all(self.attrs.outer());
            self.let_token.to_tokens(tokens);
            self.pat.to_tokens(tokens);
            self.colon_token.to_tokens(tokens);
            self.ty.to_tokens(tokens);
            self.eq_token.to_tokens(tokens);
            self.init.to_tokens(tokens);
            self.semi_token.to_tokens(tokens);
        }
    }
}<|MERGE_RESOLUTION|>--- conflicted
+++ resolved
@@ -593,14 +593,9 @@
     use generics::parsing::lifetime;
     use ident::parsing::{ident, wordlike};
     use item::parsing::item;
-<<<<<<< HEAD
     use lit::parsing::lit;
     use mac::parsing::{mac, token_stream};
     use synom::IResult::{self, Error};
-=======
-    use lit::parsing::{digits, lit};
-    use mac::parsing::{mac, token_trees};
->>>>>>> 416724e4
     use op::parsing::{assign_op, binop, unop};
     use ty::parsing::{mutability, path, qpath, ty, unsafety};
     use synom::{self, IResult};
@@ -795,7 +790,6 @@
     named!(expr_mac -> ExprKind, map!(mac, ExprKind::Mac));
 
     named!(expr_paren -> ExprKind, do_parse!(
-<<<<<<< HEAD
         punct!("(") >>
         e: expr >>
         punct!(")") >>
@@ -803,10 +797,6 @@
             expr: Box::new(e),
             paren_token: tokens::Paren::default(),
         }.into())
-=======
-        e: delim!(Parenthesis, expr) >>
-        (ExprKind::Paren(Box::new(e)))
->>>>>>> 416724e4
     ));
 
     named_ambiguous_expr!(expr_box -> ExprKind, allow_struct, do_parse!(
@@ -821,7 +811,6 @@
     named!(expr_in_place -> ExprKind, do_parse!(
         keyword!("in") >>
         place: expr_no_struct >>
-<<<<<<< HEAD
         punct!("{") >>
         value: within_block >>
         punct!("}") >>
@@ -858,25 +847,6 @@
                                expr) >>
         punct!(")") >>
         (args, tokens::Paren::default())
-=======
-        value: delim!(Brace, within_block) >>
-        (ExprKind::InPlace(
-            Box::new(place),
-            Box::new(ExprKind::Block(Unsafety::Normal, Block {
-                stmts: value,
-            }).into()),
-        ))
-    ));
-
-    named!(expr_array -> ExprKind, delim!(Bracket, do_parse!(
-        elems: terminated_list!(punct!(","), expr) >>
-        (ExprKind::Array(elems))
-    )));
-
-    named!(and_call -> Vec<Expr>, do_parse!(
-        args: delim!(Parenthesis, terminated_list!(punct!(","), expr)) >>
-        (args)
->>>>>>> 416724e4
     ));
 
     named!(and_method_call -> ExprMethodCall, do_parse!(
@@ -890,7 +860,6 @@
             punct!(">") >>
             (tys)
         )) >>
-<<<<<<< HEAD
         punct!("(") >>
         args: terminated_list!(map!(punct!(","), |_| tokens::Comma::default()),
                                expr) >>
@@ -923,15 +892,6 @@
             paren_token: tokens::Paren::default(),
             lone_comma: None, // TODO: parse this
         }.into())
-=======
-        args: delim!(Parenthesis, terminated_list!(punct!(","), expr)) >>
-        (method, ascript, args)
-    ));
-
-    named!(expr_tup -> ExprKind, do_parse!(
-        elems: delim!(Parenthesis, terminated_list!(punct!(","), expr)) >>
-        (ExprKind::Tup(elems))
->>>>>>> 416724e4
     ));
 
     named_ambiguous_expr!(and_binary -> (BinOp, Expr), allow_struct, tuple!(
@@ -983,7 +943,6 @@
                 expr_if
                 |
                 do_parse!(
-<<<<<<< HEAD
                     punct!("{") >>
                     else_block: within_block >>
                     punct!("}") >>
@@ -993,11 +952,6 @@
                             stmts: else_block,
                             brace_token: tokens::Brace::default(),
                         },
-=======
-                    else_block: delim!(Brace, within_block) >>
-                    (ExprKind::Block(Unsafety::Normal, Block {
-                        stmts: else_block,
->>>>>>> 416724e4
                     }).into())
                 )
             )
@@ -1075,7 +1029,6 @@
                 arms
             }))
         )) >>
-<<<<<<< HEAD
         last_arm: option!(match_arm) >>
         punct!("}") >>
         (ExprMatch {
@@ -1092,9 +1045,6 @@
                 arms
             },
         }.into())
-=======
-        (res)
->>>>>>> 416724e4
     ));
 
     named!(expr_catch -> ExprKind, do_parse!(
@@ -1249,7 +1199,6 @@
 
     named!(expr_struct -> ExprKind, do_parse!(
         path: path >>
-<<<<<<< HEAD
         punct!("{") >>
         fields: terminated_list!(map!(punct!(","), |_| tokens::Comma::default()),
                                  field_value) >>
@@ -1271,20 +1220,6 @@
                             .map(|_| tokens::Dot2::default()),
             rest: base.and_then(|b| b.map(Box::new)),
         }.into())
-=======
-        res: delim!(Brace, do_parse!(
-            fields: separated_list!(punct!(","), field_value) >>
-            base: option!(do_parse!(
-                cond!(!fields.is_empty(), punct!(",")) >>
-                    punct!("..") >>
-                    base: expr >>
-                    (base)
-            )) >>
-            cond!(!fields.is_empty() && base.is_none(), option!(punct!(","))) >>
-            (ExprKind::Struct(path, fields, base.map(Box::new)))
-        )) >>
-        (res)
->>>>>>> 416724e4
     ));
 
     named!(field_value -> FieldValue, alt!(
@@ -1314,7 +1249,6 @@
         value: expr >>
         punct!(";") >>
         times: expr >>
-<<<<<<< HEAD
         punct!("]") >>
         (ExprRepeat {
             expr: Box::new(value),
@@ -1323,10 +1257,6 @@
             semi_token: tokens::Semi::default(),
         }.into())
     ));
-=======
-        (ExprKind::Repeat(Box::new(value), Box::new(times)))
-    )));
->>>>>>> 416724e4
 
     named!(expr_block -> ExprKind, do_parse!(
         rules: unsafety >>
@@ -1380,13 +1310,9 @@
     named!(and_tup_field -> (Lit, tokens::Dot),
            preceded!(punct!("."), map!(lit, |l| (l, tokens::Dot::default()))));
 
-<<<<<<< HEAD
     named!(and_index -> (Expr, tokens::Bracket),
            map!(delimited!(punct!("["), expr, punct!("]")),
                 |t| (t, tokens::Bracket::default())));
-=======
-    named!(and_index -> Expr, delim!(Bracket, expr));
->>>>>>> 416724e4
 
     named_ambiguous_expr!(and_range -> (RangeLimits, Option<Expr>), allow_struct, tuple!(
         range_limits,
@@ -1430,13 +1356,9 @@
         punct!("!") >>
     // Only parse braces here; paren and bracket will get parsed as
     // expression statements
-<<<<<<< HEAD
         punct!("{") >>
         ts: token_stream >>
         punct!("}") >>
-=======
-        tts: delim!(Brace, token_trees) >>
->>>>>>> 416724e4
         semi: option!(punct!(";")) >>
         (Stmt::Mac(Box::new((
             Mac {
@@ -1583,7 +1505,6 @@
 
     named!(pat_struct -> Pat, do_parse!(
         path: path >>
-<<<<<<< HEAD
         punct!("{") >>
         fields: terminated_list!(map!(punct!(","), |_| tokens::Comma::default()),
                                  field_pat) >>
@@ -1598,18 +1519,6 @@
             brace_token: tokens::Brace::default(),
             dot2_token: base.and_then(|m| m).map(|_| tokens::Dot2::default()),
         }.into())
-=======
-        res: delim!(Brace, do_parse!(
-            fields: separated_list!(punct!(","), field_pat) >>
-            more: option!(preceded!(
-                cond!(!fields.is_empty(), punct!(",")),
-                punct!("..")
-            )) >>
-            cond!(!fields.is_empty() && more.is_none(), option!(punct!(","))) >>
-            (Pat::Struct(path, fields, more.is_some()))
-        )) >>
-        (res)
->>>>>>> 416724e4
     ));
 
     named!(field_pat -> FieldPat, alt!(
@@ -1663,7 +1572,6 @@
         PatPath { qself: qself, path: path }.into()
     }));
 
-<<<<<<< HEAD
     named!(pat_tuple -> PatTuple, do_parse!(
         punct!("(") >>
         mut elems: terminated_list!(map!(punct!(","), |_| tokens::Comma::default()),
@@ -1699,25 +1607,6 @@
                 }
                 elems
             },
-=======
-    named!(pat_tuple_helper -> (Vec<Pat>, Option<usize>), delim!(Parenthesis, do_parse!(
-        mut elems: separated_list!(punct!(","), pat) >>
-        dotdot: option!(do_parse!(
-            cond!(!elems.is_empty(), punct!(",")) >>
-            punct!("..") >>
-            rest: many0!(preceded!(punct!(","), pat)) >>
-            cond!(!rest.is_empty(), option!(punct!(","))) >>
-            (rest)
-        )) >>
-        cond!(!elems.is_empty() && dotdot.is_none(), option!(punct!(","))) >>
-        (match dotdot {
-            Some(rest) => {
-                let pos = elems.len();
-                elems.extend(rest);
-                (elems, Some(pos))
-            }
-            None => (elems, None),
->>>>>>> 416724e4
         })
     )));
 
@@ -1771,23 +1660,15 @@
         })
     ));
 
-<<<<<<< HEAD
     named!(pat_slice -> Pat, do_parse!(
         punct!("[") >>
         mut before: terminated_list!(map!(punct!(","), |_| tokens::Comma::default()),
                                  pat) >>
         middle: option!(do_parse!(
-=======
-    named!(pat_slice -> Pat, delim!(Bracket, do_parse!(
-        mut before: separated_list!(punct!(","), pat) >>
-        after: option!(do_parse!(
-            comma_before_dots: option!(cond_reduce!(!before.is_empty(), punct!(","))) >>
->>>>>>> 416724e4
             punct!("..") >>
             trailing: option!(punct!(",")) >>
             (trailing.is_some())
         )) >>
-<<<<<<< HEAD
         after: cond!(
             match middle {
                 Some(trailing) => trailing,
@@ -1815,23 +1696,6 @@
             back: after.unwrap_or_default(),
         }.into())
     ));
-=======
-        cond!(after.is_none(), option!(punct!(","))) >>
-        (match after {
-            None => Pat::Slice(before, None, Vec::new()),
-            Some((true, after)) => {
-                if before.is_empty() {
-                    return IResult::Error;
-                }
-                Pat::Slice(before, Some(Box::new(Pat::Wild)), after)
-            }
-            Some((false, after)) => {
-                let rest = before.pop().unwrap_or(Pat::Wild);
-                Pat::Slice(before, Some(Box::new(rest)), after)
-            }
-        })
-    )));
->>>>>>> 416724e4
 
     named!(capture_by -> CaptureBy, alt!(
         keyword!("move") => { |_| CaptureBy::Value(tokens::Move::default()) }
