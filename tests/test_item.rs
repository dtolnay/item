#[macro_use]
mod macros;

use proc_macro2::{Delimiter, Group, Ident, Span, TokenStream, TokenTree};
use quote::quote;
use std::iter::FromIterator;
use syn::Item;

#[test]
fn test_macro_variable_attr() {
    // mimics the token stream corresponding to `$attr fn f() {}`
    let tokens = TokenStream::from_iter(vec![
        TokenTree::Group(Group::new(Delimiter::None, quote! { #[test] })),
        TokenTree::Ident(Ident::new("fn", Span::call_site())),
        TokenTree::Ident(Ident::new("f", Span::call_site())),
        TokenTree::Group(Group::new(Delimiter::Parenthesis, TokenStream::new())),
        TokenTree::Group(Group::new(Delimiter::Brace, TokenStream::new())),
    ]);

    snapshot!(tokens as Item, @r###"
    Item::Fn {
        attrs: [
            Attribute {
                style: Outer,
                path: Path {
                    segments: [
                        PathSegment {
                            ident: "test",
                            arguments: None,
                        },
                    ],
                },
                tokens: TokenStream(``),
            },
        ],
        vis: Inherited,
        sig: Signature {
            ident: "f",
            generics: Generics,
            output: Default,
        },
        block: Block,
    }
    "###);
}

#[test]
<<<<<<< HEAD
fn test_negative_impl() {
    // Rustc parses all of the following.

    #[cfg(any())]
    impl ! {}
    let tokens = quote! {
        impl ! {}
    };
    snapshot!(tokens as Item, @r###"
    Item::Impl {
        generics: Generics,
        self_ty: Type::Never,
    }
    "###);

    #[cfg(any())]
    #[rustfmt::skip]
    impl !Trait {}
    let tokens = quote! {
        impl !Trait {}
    };
    snapshot!(tokens as Item, @r###"
    Item::Impl {
        generics: Generics,
        self_ty: Verbatim(`! Trait`),
    }
    "###);

    #[cfg(any())]
    impl !Trait for T {}
    let tokens = quote! {
        impl !Trait for T {}
    };
=======
fn test_macro_variable_impl() {
    // mimics the token stream corresponding to `impl $trait for $ty {}`
    let tokens = TokenStream::from_iter(vec![
        TokenTree::Ident(Ident::new("impl", Span::call_site())),
        TokenTree::Group(Group::new(Delimiter::None, quote!(Trait))),
        TokenTree::Ident(Ident::new("for", Span::call_site())),
        TokenTree::Group(Group::new(Delimiter::None, quote!(Type))),
        TokenTree::Group(Group::new(Delimiter::Brace, TokenStream::new())),
    ]);

>>>>>>> 1cf44e4e
    snapshot!(tokens as Item, @r###"
    Item::Impl {
        generics: Generics,
        trait_: Some((
<<<<<<< HEAD
            Some,
=======
            None,
>>>>>>> 1cf44e4e
            Path {
                segments: [
                    PathSegment {
                        ident: "Trait",
                        arguments: None,
                    },
                ],
            },
        )),
<<<<<<< HEAD
        self_ty: Type::Path {
            path: Path {
                segments: [
                    PathSegment {
                        ident: "T",
                        arguments: None,
                    },
                ],
            },
        },
    }
    "###);

    #[cfg(any())]
    #[rustfmt::skip]
    impl !! {}
    let tokens = quote! {
        impl !! {}
    };
    snapshot!(tokens as Item, @r###"
    Item::Impl {
        generics: Generics,
        self_ty: Verbatim(`! !`),
    }
    "###);
=======
        self_ty: Type::Group {
            elem: Type::Path {
                path: Path {
                    segments: [
                        PathSegment {
                            ident: "Type",
                            arguments: None,
                        },
                    ],
                },
            },
        },
    }
    "###);
>>>>>>> 1cf44e4e
}<|MERGE_RESOLUTION|>--- conflicted
+++ resolved
@@ -45,7 +45,6 @@
 }
 
 #[test]
-<<<<<<< HEAD
 fn test_negative_impl() {
     // Rustc parses all of the following.
 
@@ -79,27 +78,11 @@
     let tokens = quote! {
         impl !Trait for T {}
     };
-=======
-fn test_macro_variable_impl() {
-    // mimics the token stream corresponding to `impl $trait for $ty {}`
-    let tokens = TokenStream::from_iter(vec![
-        TokenTree::Ident(Ident::new("impl", Span::call_site())),
-        TokenTree::Group(Group::new(Delimiter::None, quote!(Trait))),
-        TokenTree::Ident(Ident::new("for", Span::call_site())),
-        TokenTree::Group(Group::new(Delimiter::None, quote!(Type))),
-        TokenTree::Group(Group::new(Delimiter::Brace, TokenStream::new())),
-    ]);
-
->>>>>>> 1cf44e4e
     snapshot!(tokens as Item, @r###"
     Item::Impl {
         generics: Generics,
         trait_: Some((
-<<<<<<< HEAD
             Some,
-=======
-            None,
->>>>>>> 1cf44e4e
             Path {
                 segments: [
                     PathSegment {
@@ -109,7 +92,6 @@
                 ],
             },
         )),
-<<<<<<< HEAD
         self_ty: Type::Path {
             path: Path {
                 segments: [
@@ -135,7 +117,33 @@
         self_ty: Verbatim(`! !`),
     }
     "###);
-=======
+}
+
+#[test]
+fn test_macro_variable_impl() {
+    // mimics the token stream corresponding to `impl $trait for $ty {}`
+    let tokens = TokenStream::from_iter(vec![
+        TokenTree::Ident(Ident::new("impl", Span::call_site())),
+        TokenTree::Group(Group::new(Delimiter::None, quote!(Trait))),
+        TokenTree::Ident(Ident::new("for", Span::call_site())),
+        TokenTree::Group(Group::new(Delimiter::None, quote!(Type))),
+        TokenTree::Group(Group::new(Delimiter::Brace, TokenStream::new())),
+    ]);
+
+    snapshot!(tokens as Item, @r###"
+    Item::Impl {
+        generics: Generics,
+        trait_: Some((
+            None,
+            Path {
+                segments: [
+                    PathSegment {
+                        ident: "Trait",
+                        arguments: None,
+                    },
+                ],
+            },
+        )),
         self_ty: Type::Group {
             elem: Type::Path {
                 path: Path {
@@ -150,5 +158,4 @@
         },
     }
     "###);
->>>>>>> 1cf44e4e
 }